import numpy as np
import copy
import torch
import torch.nn as nn
import torch.nn.functional as F
import json
import os
import torchdeepretina.stimuli as tdrstim
from torchdeepretina.custom_modules import LinearStackedConv2d,\
                                            GrabUnits
from tqdm import tqdm
import pyret.filtertools as ft
import time
from sklearn.utils.extmath import randomized_svd
from scipy.optimize import linear_sum_assignment
import subprocess

if torch.cuda.is_available():
    DEVICE = torch.device("cuda:0")
else:
    DEVICE = torch.device("cpu")

def get_shifts(row_steps=0, col_steps=0, n_row=50, n_col=50,
                                    row_pad=15, col_pad=15):
    """
    Iterator that returns all possible shift combinations for a
    stimulus that is (n_row, n_col) dims. Used with get_intr_cors to
    ensure that receptive fields of the model units and recordings
    are overlapping.

    row_steps: int
        The number of row shifts to perform evenly spaced within the
        padded window
    col_steps: int
        The number of col shifts to perform evenly spaced within the
        padded window
    n_row: int
        size of window height
    n_col: int
        size of window width
    row_pad: int
        the limit of the shifting in the height dimension
    col_pad: int
        the limit of the shifting in the width dimension
    """
    assert not (row_steps < 0 or col_steps < 0),\
                                            "steps must be positive"
    if row_steps==0 and col_steps==0:
        yield (0,0)
        return
    
    row_dist = (n_row-2*row_pad)
    assert row_dist >= 0, "padding is too big!"
    col_dist = (n_col-2*col_pad)
    assert col_dist >= 0, "padding is too big!"

    row_rng = [0] if row_dist==0 or row_steps<=1\
                        else np.linspace(-row_dist//2, row_dist//2,
                                                         row_steps)
    col_rng = [0] if col_dist==0 or col_steps<=1\
                        else np.linspace(-col_dist//2, col_dist//2,
                                                         col_steps)

    for row in row_rng:
        for col in col_rng:
            yield (int(row), int(col))

def partial_whiten(X, alpha, eigval_tol=1e-7):
    """
    Return regularized whitening transform for a matrix X.

    Parameters
    ----------
    X : ndarray
        Matrix with shape `(m, n)` holding `m` observations
        in `n`-dimensional feature space. Columns of `X` are
        expected to be mean-centered so that `X.T @ X` is
        the covariance matrix.

    alpha : float
        Regularization parameter, `0 <= alpha <= 1`.

    eigval_tol : float
        Eigenvalues of covariance matrix are clipped to this
        minimum value.

    Returns
    -------
    X_whitened : ndarray
        Transformed data matrix.

    Zx : ndarray
        Matrix implementing the whitening transformation.
        `X_whitened = X @ Zx`.
    """

    XtX = (1 - alpha) * (X.T @ X)
    XtX[np.diag_indices_from(XtX)] += alpha

    w, v = np.linalg.eigh(XtX)
    w[w < eigval_tol] = eigval_tol  # clip minimum eigenvalue

    # Matrix holding the whitening transformation.
    Zx = np.linalg.multi_dot((v, np.diag(1 / np.sqrt(w)), v.T))

    # Returned (partially) whitened data and whitening matrix.
    return X @ Zx, Zx

class PermutationSimilarity:
    """
    Finds the best one-to-one matching in the columnar dimension
    between two matrices.
    """

    def fit(self, X, Y):
        """
        Fits the permutation matrix between X and Y. Assumes time is
        in first dimension and number of neurons is in second. Uses
        the hungarian matching algorithm

        X: torch FloatTensor or ndarray (T,N) or (T,C,H,W)
        Y: torch FloatTensor or ndarray (T,N) or (T,C,H,W)
        """
        if len(X.shape) > 2:
            X = X.reshape(len(X),-1)
        if len(Y.shape) > 2:
            Y = Y.reshape(len(Y),-1)
        if isinstance(X,torch.Tensor):
            X = X.data.cpu().numpy()
        if isinstance(Y,torch.Tensor):
            Y = Y.data.cpu().numpy()
        self.xmean = X.mean(0)
        self.ymean = Y.mean(0)
        X_c = X-self.xmean
        Y_c = Y-self.ymean

        xty = X_c.T@Y_c
        C = -xty - np.min(xty)

        rows,cols = linear_sum_assignment(C)
        self.rows = rows
        self.cols = cols

    def grad_fit(self, X, Y, lr=0.001, tol=0.0001, patience=10,
                                                    alpha=0.5):
        """
        Fits the permutation matrix between X and Y. Assumes time is
        in first dimension and number of neurons is in second. Uses
        gradient descent to find the permutation matrix.

        X: torch FloatTensor or ndarray (T,N) or (T,C,H,W)
        Y: torch FloatTensor or ndarray (T,N) or (T,C,H,W)
        lr: float
            the learning rate of the gradient descent
        tol: float
            the tolerance of convergence. if the loss is not dropping
            by more than this value, we consider the loss to have
            converged
        patience: int
            the number of finishing loops to do after the loss has
            converged
        alpha: float between 0 and 1
            the portion of the loss dedicated to the permutation mtx
            manipulations
        """
        if len(X.shape) > 2:
            X = X.reshape(len(X),-1)
        if len(Y.shape) > 2:
            Y = Y.reshape(len(Y),-1)
        if isinstance(X,np.ndarray):
            X = torch.FloatTensor(X)
        if isinstance(Y,np.ndarray):
            Y = torch.FloatTensor(Y)
        self.xmean = X.mean(0)
        self.ymean = Y.mean(0)
        X_c = (X-self.xmean)
        Y_c = (Y-self.ymean)
        self.xmean = self.xmean.data.cpu().numpy()
        self.ymean = self.ymean.data.cpu().numpy()

        X_c = X_c.to(DEVICE)
        Y_c = Y_c.to(DEVICE)

        xty = torch.mm(X_c.T, Y_c)
        C = -xty - xty.min()

        rows,cols = self.train_perm_mtx(C,lr=lr,tol=tol,
                                                patience=patience,
                                                alpha=alpha)
        self.rows = rows
        self.cols = cols

    def train_perm_mtx(self, C, lr=0.001, tol=0.0001, patience=10,
                                                      alpha=0.5):
        """
        Uses gradient descent to find the one-hot matrix that
        minimizes the cost of C.

        C: torch FloatTensor
        lr: float
            the learning rate of the gradient descent
        tol: float
            the tolerance of convergence. if the loss is not dropping
            by more than this value, we consider the loss to have
            converged
        patience: int
            the number of finishing loops to do after the loss has
            converged
        alpha: float between 0 and 1
            the portion of the loss dedicated to the permutation mtx
            manipulations
        """
        perm_mtx = torch.ones_like(C)/float(C.numel())
        perm_mtx.requires_grad = True

        tup = self.grad_step(C, perm_mtx, lr, alpha=alpha)
        loss, perm_loss, aux_loss, perm_mtx = tup
        prev_loss = loss + tol + 1
        loops_left = patience
        count = 1
        while (prev_loss-perm_loss) > tol or loops_left > 0:
            if (prev_loss-perm_loss) <= tol:
                loops_left -= 1
            else:
                loops_left = patience
            if count % 1000 == 0:
                lr = lr*0.5
                count = 0
            prev_loss = perm_loss
            tup = self.grad_step(C, perm_mtx, lr, alpha=alpha)
            loss, perm_loss, aux_loss, perm_mtx = tup
            s = "Loss:{:05}, Perm:{:05}, Aux:{:05}"
            s = s.format(loss.item(),perm_loss.item(),aux_loss.item())
            print(s, end="       \r")
            count += 1
        cols = np.argmax(perm_mtx.data.cpu().numpy(), axis=-1)
        perm = (perm_mtx.data/perm_mtx.data.norm(2))
        return np.arange(len(C)).astype("int"), cols
    
    def grad_step(self, C, perm_mtx, lr, alpha=0.6):
        """
        Calculates the loss and enforces the constraints on the perm
        matrix.

        C: FloatTensor (N,M)
            the cost matrix
        perm_mtx: FloatTensor (N,M)
            the permutation matrix
        lr: float
            the learning rate
        alpha: float between 0 and 1
            the portion of the loss dedicated to the permutation mtx
            manipulations
        """
        perm = perm_mtx.abs()/perm_mtx.norm(2)
        perm_loss = (C*perm).mean()
        aux_loss = 0.001*perm_mtx.norm(1)
        loss = alpha*aux_loss + (1-alpha)*perm_loss
        loss.backward()
        perm_mtx.data = perm_mtx.data - lr*perm_mtx.grad.data
        perm_mtx.grad.data.zero_()
        perm_mtx.data = perm_mtx.data.abs()
        return loss, perm_loss, aux_loss, perm_mtx

    def transform(self, X, Y):
        """
        Centers the data and reorders the columns of Y for maximal
        alignment with X.

        X: ndarray or FloatTensor
        Y: ndarray or FloatTensor
        """
        if isinstance(X,torch.Tensor):
            X = X.data.cpu().numpy()
        if isinstance(Y,torch.Tensor):
            Y = Y.data.cpu().numpy()
        tX = (X - self.xmean)
        Y_c = (Y - self.ymean)
        tY = Y_c[:,self.cols]
        return tX, tY

    def similarity(self, X, Y):
        """Return the canonical correlation coefficients."""
        tX, tY = self.transform(X, Y)
        denom = np.linalg.norm(tX, axis=0) * np.linalg.norm(tY, axis=0)
        numer = np.sum(tX * tY, axis=0)
        return np.mean(numer / denom)

def perm_similarity(X,Y,test_X=None,test_Y=None, grad_fit=False,
                                                 lr=0.001,
                                                 tol=0.0001,
                                                 patience=10,
                                                 alpha=0.5,
                                                 verbose=True):
    """
    Finds the best permutation matrix to map X onto Y and calculates
    the similarity between this projected matrix and the original Y.
    Uses the hungarian algorithm or gradient descent to determine the
    best permutation.

    X: ndarray (T,N)
        T should be the dimension to be averaged over. Likely this is
        the temporal dimension. N is the number of features in the
        matrix. Likely this is the number of neurons.
    Y: ndarray (T,N)
        T should be the dimension to be averaged over. Likely this is
        the temporal dimension. N is the number of features in the
        matrix. Likely this is the number of neurons.
    test_X: ndarray (T,N)
        If None, 10% the X matrix is partitioned into a test set in
        the T dimension
    test_Y: ndarray (T,N)
        If None, 10% the Y matrix is partitioned into a test set in
        the T dimension
    grad_fit: bool
        if true, algorithm uses gradient descent instead of hungarian
        algorithm for permutation matching. if false, uses hungarian

        lr: float
            the learning rate of the gradient descent
        tol: float
            the tolerance of convergence. if the loss is not dropping
            by more than this value, we consider the loss to have
            converged
        patience: int
            the number of finishing loops to do after the loss has
            converged
        algorithm
    """
    if isinstance(X,torch.Tensor):
        X = X.data.cpu().numpy()
    if isinstance(Y,torch.Tensor):
        Y = Y.data.cpu().numpy()
    if test_X is None or test_Y is None:
        test_p = 0.1
        if verbose:
            print("Splitting data")
        portion = int(len(X)*test_p)
        perm = np.random.permutation(len(X)).astype(np.int)
        test_X = X[perm[-portion:]]
        X = X[perm[:-portion]]
        test_Y = Y[perm[-portion:]]
        Y = Y[perm[:-portion]]
    assert len(X) == len(Y) and len(test_X) == len(test_Y)

    perm_obj = PermutationSimilarity()
    if verbose:
        print("Beggining fit")
    if grad_fit:
        perm_obj.grad_fit(X,Y,lr=lr,tol=tol,patience=patience,
                                                  alpha=alpha)
    else:
        perm_obj.fit(X, Y)
    if verbose:
        print("Calculating correlation")
    ccor = perm_obj.similarity(test_X, test_Y)
    return ccor

class RidgeCCA:
    def __init__(
            self, n_components=2, alpha=0.0,
            center_data=True, svd_args=dict()):
        """
        n_components: int, (default 2).
            Number of components to keep.

        alpha : float within the interval [0, 1], (default 0.0)
            Strength of regularization on a scale between zero
            (unregularized CCA) and one (Partial Least Squares).

        svd_args : dict
            Specifies parameters for truncated SVD solver
            (see sklearn.decomposition.TruncatedSVD).
        """
        self.n_components = n_components
        self.alpha = alpha
        self.center_data = center_data
        self._svd_args = svd_args

    def fit(self, X, Y):
        """Fit model to data."""

        # Mean-center data.
        if self.center_data:
            self.x_mean_ = x_mean = np.mean(X, axis=0)
            self.y_mean_ = y_mean = np.mean(Y, axis=0)
            Xc = X - x_mean[None, :]
            Yc = Y - y_mean[None, :]
        else:
            self.x_mean_ = None
            self.y_mean_ = None
            Xc, Yc = X, Y

        # Partially whiten both datasets.
        Xw, Zx = partial_whiten(Xc, self.alpha)
        Yw, Zy = partial_whiten(Yc, self.alpha)

        # Compute SVD of cross-covariance matrix.
        Xw_t_Yw = Xw.T @ Yw
        U, S, Vt = randomized_svd(
            Xw_t_Yw, self.n_components, **self._svd_args)

        # Undo the whitening transformation to obtain the transformations
        # on X and Y.
        self.x_weights_ = Zx @ U
        self.y_weights_ = Zy @ Vt.T

    def transform(self, X, Y):
        """Apply the dimension reduction learned on the train data."""
        if self.center_data:
            Xc = X - self.x_mean_[None, :]
            Yc = Y - self.y_mean_[None, :]
            return (
                Xc @ self.x_weights_,
                Yc @ self.y_weights_
            )
        else:
            return X @ self.x_weights_, Y @ self.y_weights_

    def fit_transform(self, X, Y):
        """Learn and apply the dimension reduction on the train data."""
        self.fit(X, Y)
        return self.transform(X, Y)

    def similarity(self, X, Y):
        """Return the canonical correlation coefficients."""
        tX, tY = self.transform(X, Y)
        denom = np.linalg.norm(tX, axis=0) * np.linalg.norm(tY, axis=0)
        numer = np.sum(tX * tY, axis=0)
        return numer / denom

def get_gpu_mem():
    """
    Taken from stack overflow post: https://stackoverflow.com/questions/49595663/find-a-gpu-with-enough-memory

    Get the current gpu usage.

    Returns
    -------
    usage: dict
        Keys are device ids as integers.
        Values are memory usage as integers in MB.
    """
    result = subprocess.check_output(
        [
            'nvidia-smi', '--query-gpu=memory.used',
            '--format=csv,nounits,noheader'
        ])
    # Convert lines into a dictionary
    result = result.decode('utf-8').strip().split("\n")
    gpu_memory = [int(x.strip()) for x in result]
    gpu_memory_map = dict(zip(range(len(gpu_memory)), gpu_memory))
    return gpu_memory_map

def try_key(dict_, key, default):
    """
    If the key is in the dict, then the corresponding value is
    returned. If the key is not in the dict, then the default value
    is returned.

    dict_: dict
    key: any hashable object
    default: anything
    """
    if key in dict_:
        return dict_[key]
    return default

def load_json(file_name):
    """
    Loads a json file as a python dict

    file_name: str
        the path of the json file
    """
    file_name = os.path.expanduser(file_name)
    with open(file_name) as f:
        s = f.read()
        j = json.loads(s)
    return j

def get_conv_layer_names(model, conv_types=None):
    """
    Finds the layer names of convolutions in the model. Does not
    return names of sublayers. Linear layers are included by default.

    inputs:
        model: torch nn Module object
        conv_types: set of classes
            the classes that constitute a convolutional layer type

    returns:
        conv_names: list of str
            list of all the conv names in the model
    """
    if conv_types is None:
        conv_types = set()
        conv_types.add(nn.Conv2d)
        conv_types.add(LinearStackedConv2d)
        conv_types.add(nn.Linear)
    conv_names = []
    for i,(name,modu) in enumerate(model.named_modules()):
        if len(name.split(".")) == 2 and type(modu) in conv_types:
            conv_names.append(name)
    return conv_names

def get_layer_name_sets(model, delimeters=[nn.ReLU,nn.Softplus,
                                                     nn.Tanh]):
    """
    Creates a set of the module names for each layer. Delineates
    layers based on the argued layer types. 

    model: torch nn Module object
    delimeters: list of classes to delineate the start of a new layer

    returns:
        layer_names: list of sets of str
            list of sets of all the layer names in each layer
    """
    layer_names = []
    layer_set = set()
    for i,(name,modu) in enumerate(model.named_modules()):
        layer_set.add(name)
        if i > 0 and type(modu) in delimeters:
            layer_names.append(layer_set)
            layer_set = set()
    if len(layer_set) > 0:
        layer_names.append(layer_set)
    return layer_names

def get_module_idx(model, modu_type):
    """
    Finds and returns the index of the first instance of the module
    type. Assumes model has sequential member variable

    model: torch Module
        must contain sequential attribute
    modu_type: torch Module class
        the type of module being searched for
    """
    for i,modu in enumerate(model.sequential):
        if isinstance(modu,modu_type):
            return i
    return -1

def get_layer_idx(model, layer, delimeters=[nn.ReLU, nn.Tanh,
                                               nn.Softplus]):
    """
    Finds the index of the layer with respect to the number of layers
    in the model. Layers are denoted by the delimeters. Layers are by
    default denoted by nonlinearities. Function returns -1 if the
    arged layer does not exist in the argued model.

    model: torch nn Module object
    layer: str
        name of the layer (torch Module) in the model
    delimeters: list of Module classes
        these classes are used to delineate the start of a new layer.
    """
    layer_names = get_layer_name_sets(model, delimeters=delimeters)
    for i,lnames in enumerate(layer_names):
        if layer in lnames:
            return i
    if layer=="outputs":
        return i
    return -1

def get_hook(layer_dict, key, to_numpy=True, to_cpu=False):
    """
    Returns a hook function that can be used to collect gradients
    or activations in the backward or forward pass respectively of
    a torch Module.

    layer_dict: dict
        Can be empty

        keys: str
            names of model layers of interest
        vals: NA
    key: str
        name of layer of interest
    to_numpy: bool
        if true, the gradients/activations are returned as ndarrays.
        otherwise they are returned as torch tensors
    """
    if to_numpy:
        def hook(module, inp, out):
            layer_dict[key] = out.detach().cpu().numpy()
    elif to_cpu:
        def hook(module, inp, out):
            layer_dict[key] = out.cpu()
    else:
        def hook(module, inp, out):
            layer_dict[key] = out
    return hook

def linear_response(filt, stim, batch_size=1000, to_numpy=True):
    """
    Runs a filter as a convolution over the stimulus.

    filt: torch tensor or ndarray (C,) or (C,H,W)
        the filter to be run over the stimulus
    stim: torch tensor or ndarray (T,C) or (T,C,H,W)
        the stimulus to be filtered
    batch_size: int
        the size of the batching during filtering. Used to reduce
        memory consumption.
    to_numpy: bool
        if true, the response is returned as a ndarray
        if false, the resp is returned as a torch tensor
    """
    if type(filt) == type(np.array([])):
        filt = torch.FloatTensor(filt)
    if type(stim) == type(np.array([])):
        stim = torch.FloatTensor(stim)
    filt = filt.to(DEVICE)
    filt = filt.reshape(-1)
    stim = stim.reshape(len(stim), -1)
    # Filter must match spatiotemporal dims of stimulus
    assert filt.shape[0] == stim.shape[1]
    if batch_size is None:
        stim = stim.to(DEVICE)
        resp = torch.einsum("ij,j->i", stim, filt).cpu()
    else:
        resps = []
        for i in range(0, len(stim), batch_size):
            temp = stim[i:i+batch_size].to(DEVICE)
            temp = torch.einsum("ij,j->i", temp, filt)
            resps.append(temp.cpu())
        resp = torch.cat(resps, dim=0)
    if to_numpy:
        resp = resp.detach().numpy()
    return resp

def inspect(model, X, insp_keys={}, batch_size=500, to_numpy=True,
                                                      to_cpu=True,
                                                      no_grad=False,
                                                      verbose=False):
    """
    Get the response from the argued layers in the model as np arrays.
    If model is on cpu, operations are performed on cpu. Put model on
    gpu if you desire operations to be performed on gpu.

    model - torch Module or torch gpu Module
    X - ndarray or FloatTensor (T,C,H,W)
    insp_keys - set of str
        name of layers activations to collect. if empty set, only
        the final output is returned.
    to_numpy - bool
        if true, activations will all be ndarrays. Otherwise torch
        tensors
    to_cpu - bool
        if true, torch tensors will be on the cpu.
        only effective if to_numpy is false.
    no_grad: bool
        if true, gradients will not be calculated. if false, has
        no impact on function.

    returns: 
        layer_outs: dict of np arrays or torch cpu tensors
            "outputs": default key for output layer
    """
    layer_outs = dict()
    handles = []
    if "all" in insp_keys:
        for i in range(len(model.sequential)):
            key = "sequential."+str(i)
            hook = get_hook(layer_outs, key, to_numpy=to_numpy,
                                                 to_cpu=to_cpu)
            handle = model.sequential[i].register_forward_hook(hook)
            handles.append(handle)
    else:
        for key, mod in model.named_modules():
            if key in insp_keys:
                hook = get_hook(layer_outs, key, to_numpy=to_numpy,
                                                     to_cpu=to_cpu)
                handle = mod.register_forward_hook(hook)
                handles.append(handle)
    X = torch.FloatTensor(X)

    # prev_grad_state is used to ensure we do not mess with an outer
    # "with torch.no_grad():" statement
    prev_grad_state = torch.is_grad_enabled() 
    if to_numpy or no_grad:
        # Turns off all gradient calculations. When returning numpy
        # arrays, the computation graph is inaccessible, as such we
        # do not need to calculate it.
        torch.set_grad_enabled(False)

    try:
        if batch_size is None or batch_size > len(X):
            if next(model.parameters()).is_cuda:
                X = X.to(DEVICE)
            preds = model(X)
            if to_numpy:
                layer_outs['outputs'] = preds.detach().cpu().numpy()
            else:
                layer_outs['outputs'] = preds.cpu()
        else:
            use_cuda = next(model.parameters()).is_cuda
            batched_outs = {key:[] for key in insp_keys}
            outputs = []
            rnge = range(0,len(X), batch_size)
            if verbose:
                rnge = tqdm(rnge)
            for batch in rnge:
                x = X[batch:batch+batch_size]
                if use_cuda:
                    x = x.to(DEVICE)
                preds = model(x).cpu()
                if to_numpy:
                    preds = preds.detach().numpy()
                outputs.append(preds)
                for k in layer_outs.keys():
                    batched_outs[k].append(layer_outs[k])
                    layer_outs[k] = None
            batched_outs['outputs'] = outputs
            if to_numpy:
                layer_outs = {k:np.concatenate(v,axis=0) for k,v in\
                                               batched_outs.items()}
            else:
                layer_outs = {k:torch.cat(v,dim=0) for k,v in\
                                         batched_outs.items()}
    except RuntimeError as e:
        print("Runtime error. Check your batch size and try using",
                "inspect with torch.no_grad() enabled")
        raise RuntimeError(str(e))

        
    # If we turned off the grad state, this will turn it back on.
    # Otherwise leaves it the same.
    torch.set_grad_enabled(prev_grad_state) 
    
    # This for loop ensures we do not create a memory leak when
    # using hooks
    for i in range(len(handles)):
        handles[i].remove()
    del handles

    return layer_outs


def get_stim_grad(model, X, layer, cell_idx, batch_size=500,
                                           layer_shape=None,
                                           to_numpy=True,
                                           verbose=True):
    """
    Gets the gradient of the model output at the specified layer and
    cell idx with respect to the inputs (X). Returns a gradient array
    with the same shape as X.

    model: nn.Module
    X: torch FloatTensor
    layer: str
    cell_idx: int or tuple (chan, row, col)
        idx of cell of interest
    batch_size: int
        size of batching for calculations
    layer_shape: tuple
        changes the shape of the argued layer to this shape if tuple
    to_numpy: bool
        returns the gradient vector as a numpy array if true
    """
    if verbose:
        print("layer:", layer)
    requires_grad(model, False)
    cud = next(model.parameters()).is_cuda
    device = torch.device('cuda:0') if cud else torch.device('cpu')
    prev_grad_state = torch.is_grad_enabled() 
    torch.set_grad_enabled(True)

    if model.recurrent:
        batch_size = 1
        hs = [torch.zeros(batch_size, *h_shape).to(device) for\
                                     h_shape in model.h_shapes]

    if layer == 'output' or layer=='outputs':
        layer = "sequential."+str(len(model.sequential)-1)
    hook_outs = dict()
    module = None
    for name, modu in model.named_modules():
        if name == layer:
            if verbose:
                print("hook attached to " + name)
            module = modu
            hook = get_hook(hook_outs,key=layer,to_numpy=False)
            hook_handle = module.register_forward_hook(hook)

    # Get gradient with respect to activations
    if type(X) == type(np.array([])):
        X = torch.FloatTensor(X)
    X.requires_grad = True
    n_loops = X.shape[0]//batch_size
    rng = range(n_loops)
    if verbose:
        rng = tqdm(rng)
    for i in rng:
        idx = i*batch_size
        x = X[idx:idx+batch_size].to(device)
        if model.recurrent:
            _, hs = model(x, hs)
            hs = [h.data for h in hs]
        else:
            _ = model(x)
        if layer_shape is not None:
            hook_outs[layer] = hook_outs[layer].reshape(-1,
                                              *layer_shape)
        # Outs are the activations at the argued layer and cell idx
        # for the batch
        if type(cell_idx) == type(int()):
            fx = hook_outs[layer][:,cell_idx]
        elif len(cell_idx) == 1:
            fx = hook_outs[layer][:,cell_idx[0]]
        else:
            fx = hook_outs[layer][:, cell_idx[0], cell_idx[1],
                                                  cell_idx[2]]
        fx = fx.sum()
        fx.backward()
    hook_handle.remove()
    requires_grad(model, True)
    torch.set_grad_enabled(prev_grad_state) 
    if to_numpy:
        return X.grad.data.cpu().numpy()
    else:
        return X.grad.data.cpu()

def integrated_gradient(model, X, layer='sequential.2', chans=None,
                                                    spat_idx=None,
                                                    alpha_steps=10,
                                                    batch_size=500,
                                                    y=None,
                                                    lossfxn=None,
                                                    to_numpy=False,
                                                    verbose=False):
    """
    Returns the integrated gradient for a particular stimulus at the
    arged layer.

    Inputs:
        model: PyTorch Deep Retina models
        X: Input stimuli ndarray or torch FloatTensor (T,D,H,W)
        layer: str layer name
        chans: int or list of ints
            the channels of interest. if None, uses all channels
        spat_idx: tuple of ints (row, col)
            the row and column of interest. if None, the spatial
            location of the recordings is used for each channel.
        alpha_steps: int, integration steps
        batch_size: step size when performing computations on GPU
        y: torch FloatTensor or ndarray (T,N)
            if None, ignored
        lossfxn: some differentiable function
            if None, ignored
    Outputs:
        intg_grad: ndarray or FloatTensor (T, C, H1, W1)
            integrated gradient
        gc_activs: ndarray or FloatTensor (T,N)
            activation of the final layer of the model
    """
    # Handle Gradient Settings
    # Model gradient unnecessary for integrated gradient
    requires_grad(model, False)
    # Save current grad calculation state
    prev_grad_state = torch.is_grad_enabled()
    torch.set_grad_enabled(True) # Enable grad calculations

    layer_idx = get_layer_idx(model, layer=layer)
    intg_grad = torch.zeros(len(X), model.chans[layer_idx],
                                  *model.shapes[layer_idx])
    gc_activs = None
    model.to(DEVICE)

    if chans is None:
        chans = list(range(model.n_units))
    elif isinstance(chans,int):
        chans = [chans]

    # Handle convolutional Ganglion Cell output by replacing GrabUnits
    # coordinates for desired cell
    prev_coords = None
    if spat_idx is not None:
        if isinstance(spat_idx, int): spat_idx = (spat_idx, spat_idx)
        row, col = spat_idx
        mod_idx = get_module_idx(model, GrabUnits)
        assert mod_idx >= 0, "not yet compatible with one-hot models"
        grabber = model.sequential[mod_idx]
        prev_coords = grabber.coords.clone()
        for chan in chans:
            grabber.coords[chan,0] = row
            grabber.coords[chan,1] = col
    if batch_size is None:
        batch_size = len(X)
    X = torch.FloatTensor(X)
    X.requires_grad = True
    idxs = torch.arange(len(X)).long()
    for batch in range(0, len(X), batch_size):
        prev_response = None
        linspace = torch.linspace(0,1,alpha_steps)
        if verbose:
            print("Calculating for batch {}/{}".format(batch, len(X)))
            linspace = tqdm(linspace)
        idx = idxs[batch:batch+batch_size]
        for alpha in linspace:
            x = alpha*X[idx]
            # Response is dict of activations. response[layer] has
            # shape intg_grad.shape
            response = inspect(model, x, insp_keys=[layer],
                                           batch_size=None,
                                           to_numpy=False,
                                           to_cpu=False,
                                           no_grad=False,
                                           verbose=False)
            if prev_response is not None:
                ins = response[layer]
                outs = response['outputs'][:,chans]
                if lossfxn is not None and y is not None:
                    truth = y[idx][:,chans]
                    outs = lossfxn(outs,truth)
                grad = torch.autograd.grad(outs.sum(), ins)[0]
                grad = grad.data.detach().cpu().reshape(len(grad),
                                             *intg_grad.shape[1:])
                l = layer
                act = (response[l].data.cpu()-prev_response[l])
                act = act.reshape(grad.shape)
                intg_grad[idx] += grad*act
                if alpha == 1:
                    if gc_activs is None:
                        gc_activs = torch.zeros(len(X),len(chans))
                    outs = response['outputs'][:,chans]
                    gc_activs[idx] = outs.data.cpu()
            prev_response={k:v.data.cpu() for k,v in response.items()}
    del response
    del grad
    if len(gc_activs.shape) == 1:
        gc_activs = gc_activs.unsqueeze(1) # Create new axis

    if prev_coords is not None:
        grabber.coords = prev_coords
    # Return to previous gradient calculation state
    requires_grad(model, True)
    # return to previous grad calculation state
    torch.set_grad_enabled(prev_grad_state)
    if to_numpy:
        ndgrad = intg_grad.data.cpu().numpy()
        ndactivs = gc_activs.data.cpu().numpy()
        return ndgrad, ndactivs
    return intg_grad, gc_activs

class CCA:
    """
    Recreated from Alex Williams' code accompanying his review on
    model similarity metrics.
    """
    def __init__(self, n_components=1, eig_tol=1e-7, alpha=0.0):
        """
        n_components: int greater than 0
            number of decomposition components to use
        eig_tol: float
            clipping value denoting the lowest desired eigen value
        alpha: float
            regularization parameter
        """
        self.n_components = n_components
        assert n_components > 0
        self.eig_tol = eig_tol
        self.alpha = alpha

    def get_H(self, M):
        """
        Returns the intermediary H matrix for fitting the CCA weight
        matrices.

        M: FloatTensor (T,N)
            a centered data matrix. T is the dimension to be averaged
            over.

        Returns:
            H: FloatTensor (N,N)
        """
        MtM = (1-self.alpha)*torch.einsum("tn,tm->nm",M, M)
        rng = range(len(MtM))
        MtM[rng,rng] += self.alpha
        M = M.cpu()
        vals, vecs = torch.symeig(MtM, eigenvectors=True)
        vals[vals<self.eig_tol] = self.eig_tol
        H = torch.einsum("xt,t->xt", vecs, 1/vals.sqrt())
        H = torch.einsum("xt,wt->xw", H, vecs)
        return H

    def get_Ws(self, X_c, Y_c, Hx, Hy, verbose=True):
        """
        Constructs the weight matrices from the data and the 
        intermediary H matrices.

        X_c: FloatTensor (T,N)
            a centered data matrix. T is the dimension to be averaged
            over.
        Y_c: FloatTensor (T,M)
            a centered data matrix. T is the dimension to be averaged
            over.
        Hx: FloatTensor (N,N)
            the matrix returned from `get_H`
        Hy: FloatTensor (M,M)
            the matrix returned from `get_H`
        """
        Zx = torch.einsum("nt,tm->mn", X_c, Hx)
        Zy = torch.einsum("nt,tm->nm", Y_c, Hy)
        svd_mtx = torch.einsum("mn,nl->ml", Zx,Zy)
        del Zx
        del Zy
        if verbose:
            print("Performing SVD")
        u,s,v = randomized_svd(svd_mtx.cpu().numpy(),
                                    self.n_components)
        if self.Hx.is_cuda:
            u = torch.FloatTensor(u).to(DEVICE)
            v = torch.FloatTensor(v).to(DEVICE)
            Wx = Hx.mm(u)
            Wy = Hy.mm(v.T)
        else:
            Wx = Hx @ u
            Wy = Hy @ v.T
        return Wx,Wy

    def fit(self, X, Y, batch_size=1000, cuda=True, verbose=True):
        """
        Computes the canonical correlation weight matrices for X and
        Y.

        X: torch FloatTensor or ndarray (T,N)
            T should be the dimension to be averaged over. Likely this
            is the temporal dimension. N is the number of features in
            the matrix. Likely this is the number of neurons.
        Y: torch FloatTensor or ndarray (T,N)
            T should be the dimension to be averaged over. Likely
            this is the temporal dimension. N is the number of
            features in the matrix. Likely this is the number of
            neurons.
        batch_size: int
            size of batching when calculating the matrix correlation
        cuda: bool
            determines if gpu should be used. True uses gpu.
        """
        X = torch.FloatTensor(X)
        Y = torch.FloatTensor(Y)
        assert len(X) == len(Y)

        self.xmean = X.mean(0)
        self.ymean = Y.mean(0)
        X_c = X-self.xmean
        Y_c = Y-self.ymean
        if cuda:
            X_c = X_c.to(DEVICE)
        self.cuda(state=cuda)

        if verbose:
            print("Calculating Hx..")
        self.Hx = self.get_H(X_c)

        if verbose:
            print("Calculating Hy..")
        if cuda:
            Y_c = Y_c.to(DEVICE)
        self.Hy = self.get_H(Y_c)

        if verbose:
            print("Calculating Wx and Wy..")
        self.cuda(state=cuda)
        if cuda:
            X_c = X_c.to(DEVICE)
        self.Wx,self.Wy = self.get_Ws(X_c, Y_c, self.Hx, self.Hy,
                                                 verbose=verbose)
        self.cuda(state=cuda)

    def similarity(self, test_X, test_Y, cuda=True):
        X_c = test_X-self.xmean
        Y_c = test_Y-self.ymean
        if cuda:
            X_c = X_c.to(DEVICE)
            Y_c = Y_c.to(DEVICE)
        self.cuda(state=cuda)
        x = X_c.mm(self.Wx)
        y = Y_c.mm(self.Wy)
        numer = (x*y).sum(0)
        denom = x.norm(dim=0)*y.norm(dim=0)
        ccor = numer/denom
        return ccor

    def cuda(self, state=True):
        for attr in dir(self):
            try:
                var = getattr(self,attr)
                if not (var.is_cuda == state):
                    if state:
                        getattr(self,attr).to(DEVICE)
                    else:
                        getattr(self,attr).cpu()
            except:
                pass

    def cpu(self):
        self.cuda(state=False)

def np_cca(X,Y,test_X=None,test_Y=None, n_components=1, eig_tol=1e-7,
                                            alpha=0.0,
                                            verbose=True):
    """
    Computes the canonical correlation between two matrices. This is
    a measure of similarity that is invariant to linear differences
    between the rows of x and y.

    X: ndarray (T,N)
        T should be the dimension to be averaged over. Likely this is
        the temporal dimension. N is the number of features in the
        matrix. Likely this is the number of neurons.
    Y: ndarray (T,N)
        T should be the dimension to be averaged over. Likely this is
        the temporal dimension. N is the number of features in the
        matrix. Likely this is the number of neurons.
    test_X: ndarray (T,N)
        If None, 25% the X matrix is partitioned into a test set in
        the T dimension
    test_Y: ndarray (T,N)
        If None, 25% the Y matrix is partitioned into a test set in
        the T dimension
    n_components: int greater than 0
        number of decomposition components to use
    eig_tol: float
        clipping value denoting the lowest desired eigen value
    alpha: float
        regularization parameter
    """
    test_p = 0.1
    if test_X is None or test_Y is None:
        if verbose:
            print("Splitting data")
        portion = int(len(X)*test_p)
        perm = np.random.permutation(len(X)).astype(np.int)
        test_X = X[perm[-portion:]]
        X = X[perm[:-portion]]
        test_Y = Y[perm[-portion:]]
        Y = Y[perm[:-portion]]
    assert len(X) == len(Y) and len(test_X) == len(test_Y)

    cca_obj = RidgeCCA(n_components=n_components, alpha=alpha)
    if verbose:
        print("Beggining fit")
    cca_obj.fit(X, Y)
    if verbose:
        print("Calculating correlation")
    ccor = cca_obj.similarity(test_X, test_Y)
    return ccor

def cca(X,Y,test_X=None,test_Y=None, n_components=1, eig_tol=1e-7,
                                            alpha=0.0,
                                            cuda=True,
                                            to_numpy=True,
                                            verbose=True):
    """
    Computes the canonical correlation between two matrices. This is
    a measure of similarity that is invariant to linear differences
    between the rows of x and y.

    X: torch FloatTensor or ndarray (T,N)
        T should be the dimension to be averaged over. Likely this is
        the temporal dimension. N is the number of features in the
        matrix. Likely this is the number of neurons.
    Y: torch FloatTensor or ndarray (T,N)
        T should be the dimension to be averaged over. Likely this is
        the temporal dimension. N is the number of features in the
        matrix. Likely this is the number of neurons.
    test_X: torch FloatTensor or ndarray (T,N)
        If None, 25% the X matrix is partitioned into a test set in
        the T dimension
    test_Y: torch FloatTensor or ndarray (T,N)
        If None, 25% the Y matrix is partitioned into a test set in
        the T dimension
    n_components: int greater than 0
        number of decomposition components to use
    eig_tol: float
        clipping value denoting the lowest desired eigen value
    alpha: float
        regularization parameter
    cuda: bool
        determines if gpu should be used. True uses gpu.
    to_numpy: bool
        if true, cca correlation is returned as ndarray
    """
    X = torch.FloatTensor(X).cpu()
    Y = torch.FloatTensor(Y).cpu()
    test_p = 0.1
    if test_X is None or test_Y is None:
        if verbose:
            print("Splitting data")
        portion = int(len(X)*test_p)
        perm = np.random.permutation(len(X)).astype(np.int)
        test_X = X[perm[-portion:]]
        X = X[perm[:-portion]]
        test_Y = Y[perm[-portion:]]
        Y = Y[perm[:-portion]]
    assert len(X) == len(Y) and len(test_X) == len(test_Y)

    cca_obj = CCA(n_components=n_components, eig_tol=eig_tol,
                                                alpha=alpha)
    if verbose:
        print("Beggining fit")
    cca_obj.fit(X, Y, cuda=cuda, verbose=verbose)
    if verbose:
        print("Calculating correlation")
    ccor = cca_obj.similarity(test_X, test_Y, cuda=cuda)
    if to_numpy:
        return ccor.cpu().numpy()
    del cca_obj
    return ccor

def compute_sta(model, layer, cell_index, layer_shape=None,
                                            batch_size=500,
                                            contrast=1,
                                            n_samples=10000,
                                            to_numpy=True,
                                            verbose=True,
                                            X=None):
    """
    Computes the STA using the average of instantaneous receptive 
    fields (gradient of output with respect to input)

    model: torch Module
    contrast: float
        contrast of whitenoise to calculate the sta
    layer: str
    cell_index: int or tuple (chan, row, col)
        idx of cell of interest
    batch_size: int
        size of batching for calculations
    contrast: int
        the std of the noise used for the stimulus
    n_samples: int
        length of the stimulus
    """
    # generate some white noise
    if X is None:
        X = tdrstim.concat(contrast*np.random.randn(n_samples,
                                        *model.img_shape[1:]))
    X = torch.FloatTensor(X)
    X.requires_grad = True

    # compute the gradient of the model with respect to the stimulus
    drdx = get_stim_grad(model, X, layer, cell_index,
                             layer_shape=layer_shape,
                             batch_size=batch_size,
                             to_numpy=to_numpy,
                             verbose=verbose)
    sta = drdx.mean(0)
    return sta


def get_mean(x, axis=None, batch_size=1000):
    """
    Returns mean of x along argued axis. Used for reducing memory
    footprint on large datasets.

    x: ndarray or torch tensor
    axis: int
    batch_size: int
        size of increment when calculating mean
    """
    cumu_sum = 0
    if axis is None:
        for i in range(0,len(x), batch_size):
            cumu_sum = cumu_sum + x[i:i+batch_size].sum()
        return cumu_sum/x.numel()
    else:
        for i in range(0,len(x), batch_size):
            cumu_sum = cumu_sum + x[i:i+batch_size].sum(axis)
        return cumu_sum/x.shape[axis]

def get_std(x, axis=None, batch_size=1000, mean=None):
    """
    Returns std of x along argued axis. Used for reducing memory
    footprint on large datasets. Does not use n-1 correction.

    x: ndarray or torch tensor
    axis: int
    batch_size: int
        size of increment when calculating mean
    mean: int or ndarray or torch tensor
        The mean to be used in calculating the std. If None, mean is
        automatically calculated. If ndarray or torch tensor, must
        match datatype of x.
    """
    if type(x) == type(np.array([])):
        sqrt = np.sqrt
    else:
        sqrt = torch.sqrt
    if mean is None:
        mean = get_mean(x,axis,batch_size)
    cumu_sum = 0
    if axis is None:
        for i in range(0,len(x), batch_size):
            cumu_sum = cumu_sum + ((x[i:i+batch_size]-mean)**2).sum()
        return sqrt(cumu_sum/x.numel())
    else:
        for i in range(0,len(x), batch_size):
            cumu_sum=cumu_sum+((x[i:i+batch_size]-mean)**2).sum(axis)
        return sqrt(cumu_sum/x.shape[axis])

def pearsonr(x,y):
    """
    Calculates the pearson correlation coefficient. This gives same
    results as scipy's version but allows you to calculate the
    coefficient over much larger data sizes. Additionally allows
    calculation for torch tensors.

    Inputs:
        x: ndarray or torch tensor (T, ...)
            the dimension that will be averaged must be the first.
            dimensionality and type must match that of y
        y: ndarray or torch tensor (T, ...)
            the dimension that will be averaged must be the first.
            dimensionality and type must match that of x

    Returns:
        pearsonr: ndarray or torch tensor (...)
<<<<<<< HEAD
            shape will be the 
=======
            shape will be the same as input but without the first
            dimension. As such, the correlations are calculated
            between cells in the same spatial location.

>>>>>>> 55a873d7
    """
    shape = None if len(x.shape) == 1 else x.shape[1:]
    assert type(x) == type(y)
    x = x.reshape(len(x), -1)
    y = y.reshape(len(y), -1)
    try:
        mux = x.mean(0)
        muy = y.mean(0)
        # STD calculation ensures same calculation is performed for
        # ndarrays and torch tensors. Torch tensor .std() uses n-1 
        # correction
        if isinstance(x, np.ndarray):
            sqrt = np.sqrt
        else:
            sqrt = torch.sqrt
        sigx = sqrt((x**2).mean(0)-mux**2)
        sigy = sqrt((y**2).mean(0)-muy**2)
    except MemoryError as e:
        mux = get_mean(x,axis=0)
        muy = get_mean(y,axis=0)
        sigx = get_std(x,mean=mux,axis=0)
        sigy = get_std(y,mean=muy,axis=0)
    x = x-mux
    y = y-muy
    numer = (x*y).mean(0)
    denom = sigx*sigy
    r = numer/denom
    if shape is not None:
        r = r.reshape(shape)
    return r

def mtx_cor(X, Y, batch_size=500, to_numpy=False, zscore=True):
    """
    Creates a correlation matrix for X and Y using the GPU

    X: torch tensor or ndarray (T, C) or (T, C, H, W)
    Y: torch tensor or ndarray (T, K) or (T, K, H1, W1)
    batch_size: int
        batches the calculation if this is not None
    to_numpy: bool
        if true, returns matrix as ndarray
    zscore: bool
        if true, both X and Y are normalized over the T dimension

    Returns:
        cor_mtx: (C,K)
            the correlation matrix
    """
    if len(X.shape) > 2:
        X = X.reshape(len(X), -1)
    if len(Y.shape) > 2:
        Y = Y.reshape(len(Y), -1)
    to_numpy = type(X) == type(np.array([])) or to_numpy
    X = torch.FloatTensor(X)
    Y = torch.FloatTensor(Y)
    if zscore:
        xmean = X.mean(0)
        xstd = torch.sqrt(((X-xmean)**2).mean(0))
        ymean = Y.mean(0)
        ystd = torch.sqrt(((Y-ymean)**2).mean(0))
        X = ((X-xmean)/(xstd+1e-5))
        Y = (Y-ymean)/(ystd+1e-5)
    X = X.permute(1,0)

    with torch.no_grad():
        if batch_size is None:
            X = X.to(DEVICE)
            Y = Y.to(DEVICE)
            cor_mtx = torch.einsum("it,tj->ij", X, Y).detach().cpu()
        else:
            cor_mtx = []
            for i in range(0,len(X),batch_size): # loop over x neurons
                sub_mtx = []
                x = X[i:i+batch_size].to(DEVICE)

                # Loop over y neurons
                for j in range(0,Y.shape[1], batch_size):
                    y = Y[:,j:j+batch_size].to(DEVICE)
                    cor_block = torch.einsum("it,tj->ij",x,y)
                    cor_block = cor_block.detach().cpu()
                    sub_mtx.append(cor_block)
                cor_mtx.append(torch.cat(sub_mtx,dim=1))
            cor_mtx = torch.cat(cor_mtx, dim=0)
    cor_mtx = cor_mtx/len(Y)
    if to_numpy:
        return cor_mtx.numpy()
    return cor_mtx

def pca(data, k=2):
    """
    Performs principal component analysis on the data. More
    specifically, calculates the k principal components of the data
    matrix and returns the projected data along with the eigen values
    and vectors.

    data: ndarray or torch tensor (T,N)
        the data should be organized such that T is the number
        of datapoints and N is the number of features. In
        neuro, this would mean T is time or trial and N is
        neuron.
    k: int
        number of principal components to calculate. In reality,
        all components are calculated regardless of this argument,
        so reducing k does not reduce compute time.
    """
    cent = data-data.mean(0)
    cov = cent.T@cent
    if isinstance(data, np.ndarray):
        vals, vecs = np.linalg.eig(cov)
        args = np.argsort(-vals)
    else:
        vals, vecs = torch.eig(cov,eigenvectors=True)
        vecs = vecs.T # torch returns left eigenvectors, we want right
        vals = vals[:,0] # Only reals
        args = torch.argsort(vals)
    k = min(len(args),k)
    vecs = vecs[:,args[:k]]
    vals = vals[args[:k]]
    return cent@vecs, vals, vecs

def revcor(X, y, batch_size=500, to_numpy=False, ret_norm_stats=False,
                                                       verbose=False):
    """
    Reverse correlates X and y using the GPU

    X: torch tensor (T, C) or (T, C, H, W)
    y: torch tensor (T,)
    batch_size: int
    ret_norm_stats: bool
        if true, returns the normalization statistics of both the X
        and y tensors

    returns:
        
    """
    if type(X) == type(np.array([])):
        X = torch.FloatTensor(X)
        y = torch.FloatTensor(y)
    Xshape = X.shape[1:]
    X = X.reshape(len(X), -1)
    xmean = get_mean(X)
    xstd = get_std(X, mean=xmean)
    xnorm_stats = [xmean, xstd]
    ymean = get_mean(y)
    ystd = get_std(y, mean=ymean)
    ynorm_stats = [ymean, ystd]
    with torch.no_grad():
        if batch_size is None:
            X = (X-xmean)/(xstd+1e-5)
            y = (y-ymean)/(ystd+1e-5)
            matmul = torch.einsum("ij,i->j",X.to(DEVICE),y.to(DEVICE))
            sta = (matmul/len(X)).detach().cpu()
        else:
            n_samples = 0
            cumu_sum = 0
            rng = range(0,len(X),batch_size)
            if verbose:
                rng = tqdm(rng)
            for i in rng:
                x = X[i:i+batch_size]
                truth = y[i:i+batch_size].squeeze()
                x = (x-xmean)/(xstd+1e-5)
                s = "ij,i->j"
                matmul = torch.einsum(s,x.to(DEVICE),truth.to(DEVICE))
                cumu_sum = cumu_sum + matmul.cpu().detach()
                n_samples += len(x)
            sta = cumu_sum/n_samples
    sta = sta.reshape(Xshape)
    if to_numpy:
        sta = sta.numpy()
    if ret_norm_stats:
        return sta, xnorm_stats, ynorm_stats
    return sta

def revcor_sta(model, layer, cell_index, layer_shape=None,
                                          n_samples=20000,
                                          batch_size=500,
                                          contrast=1,
                                          to_numpy=False,
                                          verbose=True):
    """
    Calculates the STA using the reverse correlation method.

    model: torch Module
    layer: str
        name of layer in model
    cell_index: int or list-like (idx,) or (chan, row, col)
    layer_shape: list-like (n_chan, n_row, n_col)
        desired shape of layer. useful when layer is flat, but
        desired shape is not
    n_samples: int
        number of whitenoise samples to use in calculation
    batch_size: int
        size of batching for calculations performed on GPU
    contrast: float
        contrast of whitenoise used to calculate STA
    to_numpy: bool
        returns values as numpy arrays if true, else as torch tensors
    """
    noise = contrast*np.random.randn(n_samples,*model.img_shape[1:])
    nh = model.img_shape[0]
    nx = model.img_shape[1]
    X = tdrstim.concat(noise, nh=nh, nx=nx)
    with torch.no_grad():
        response = inspect(model, X, insp_keys=set([layer]),
                                      batch_size=batch_size,
                                      to_numpy=False)
    resp = response[layer]
    if layer_shape is not None:
        resp = resp.reshape(-1,*layer_shape)
    if type(cell_index) == type(int()):
        resp = resp[:,cell_index]
    elif len(cell_index) == 2:
        resp = resp[:,cell_index[0]]
    else:
        resp = resp[:,cell_index[0], cell_index[1], cell_index[2]]
    sta = revcor(X, resp, batch_size=batch_size, to_numpy=to_numpy)
    return sta.reshape(model.img_shape)

def requires_grad(model, state):
    """
    Turns grad calculations on and off for all parameters in the model

    model: torch Module
    state: bool
        if true, gradient calculations are performed
        if false, gradient calculations are not
    """
    for p in model.parameters():
        try:
            p.requires_grad = state
        except:
            pass

def find_peaks(array):
    """
    Helpful function for finding the peaks of the array

    array: list of integers or floats

    returns:
        maxima: list of integers or floats
            a list of the values that are larger than both of their
            immediate neighbors
    """
    if len(array) == 2 and array[0] > array[1]:
        return [0]
    if len(array) == 2 and array[0] < array[1]:
        return [1]
    if len(array) <= 2:
        return [0]

    maxima = []
    if array[0] > array[1]:
        maxima.append(0)
    for i in range(1,len(array)-1):
        if array[i-1] < array[i] and array[i+1] < array[i]:
            maxima.append(i)
    if array[-2] < array[-1]:
        maxima.append(len(array)-1)

    return maxima

def parallel_shuffle(arrays, set_seed=-1):
    """
    shuffles multiple arrays using the same shuffle permutation.
    shuffles in place using numpy's RandomState shuffle func.

    Parameters:
    -----------
    arrays : List of NumPy arrays.
    set_seed : Seed value if int >= 0, else seed is random.
    """
    assert all(len(arr) == len(arrays[0]) for arr in arrays)
    seed = np.random.randint(0, 2**(32 - 1) - 1) if set_seed < 0\
                                                    else set_seed
    for arr in arrays:
        rstate = np.random.RandomState(seed)
        rstate.shuffle(arr)

def multi_shuffle(arrays):
    """
    shuffles multiple arrays using the same shuffle permutation.
    shuffles in place using custom permutation loop.

    arrays: list of equal length sequences
        this is a list of sequences that will be shuffled in parallel.
    """
    for i in reversed(range(len(arrays[0]))):
        idx = np.random.randint(0, i+1)
        for j in range(len(arrays)):
            temp = copy.deepcopy(arrays[j][i:i+1])
            arrays[j][i:i+1] = copy.deepcopy(arrays[j][idx:idx+1])
            arrays[j][idx:idx+1] = temp
            del temp
    return arrays

def stackedconv2d_to_conv2d(stackedconv2d):
    """
    Takes the whole LinearStackedConv2d module and converts it to a
    single Conv2d

    stackedconv2d - torch LinearStacked2d module
    """
    convs = stackedconv2d.convs
    filters = []
    for conv in convs:
        if "weight" in dir(conv):
            filters.append(conv.weight)
    stacked_filt = stack_filters(filters)
    out_chan, in_chan, k_size, _ = stacked_filt.shape
    conv2d = nn.Conv2d(in_chan, out_chan, k_size)
    conv2d.weight.data = stacked_filt
    try:
        conv2d.bias.data = convs[-1].bias
    except Exception as e:
        print("Bias transfer failed..")
    return conv2d

def stack_filters(filt_list):
    """
    Combines the list of filters into a single stacked filter.

    filt_list - list of torch FloatTensors with shape (Q, R, K, K)
        the first filter in the conv sequence.
    """
    stacked_filt = filt_list[0]
    for i in range(1,len(filt_list)):
        stacked_filt = stack_filter(stacked_filt, filt_list[i])
    return stacked_filt

def stack_filter(base_filt, stack_filt):
    """
    Combines two convolutional filters in a mathematically equal way
    to performing the convolutions one after the other. Forgive the
    quadruple for-loop... There's probably a way to parallelize but
    this was much easier to implement.

    base_filt - torch FloatTensor (Q, R, K1, K1)
        the first filter in the conv sequence.
    stack_filt - torch FloatTensor (S, Q, K2, K2)
        the filter following base_filt in the conv sequence.
    """
    device = torch.device("cuda:0") if base_filt.is_cuda else\
                                           torch.device("cpu")
    kb = base_filt.shape[-1]
    ks = stack_filt.shape[-1]
    new_filt = torch.zeros(stack_filt.shape[0], base_filt.shape[1],
                                         base_filt.shape[2]+(ks-1),
                                         base_filt.shape[3]+(ks-1))
    new_filt = new_filt.to(device)
    for out_chan in range(stack_filt.shape[0]):
        # same as out_chan in base_filt/new_filt
        for in_chan in range(stack_filt.shape[1]):
            for row in range(stack_filt.shape[2]):
                for col in range(stack_filt.shape[3]):
                    oc = out_chan
                    ic = in_chan
                    temp = base_filt[ic]*stack_filt[oc, ic, row, col]
                    new_filt[oc:oc+1,:,row:row+kb,col:col+kb] += temp
    return new_filt

def get_grad(model, X, cell_idxs=None):
    """
    Gets the gradient of the model output with respect to the stimulus
    X

    model - torch module
    X - numpy array or torch float tensor (B,C,H,W)
    layer_idx - None or int
        model layer to use for grads with respect
    cell_idxs - None or list-like (N)
    """
    tensor = torch.FloatTensor(X)
    tensor.requires_grad = True
    back_to_train = model.training
    model.eval()
    back_to_cpu = next(model.parameters()).is_cuda
    model.to(DEVICE)
    outs = model(tensor.to(DEVICE))
    if cell_idxs is not None:
        outs = outs[:,cell_idxs]
    outs.sum().backward()
    grad = tensor.grad.data.detach().cpu().numpy()
    if back_to_train:
        model.train()
    if back_to_cpu:
        model.detach().cpu()
    return grad

def conv_backwards(z, filt, xshape):
    """
    Used for gradient calculations specific to a single convolutional
    filter. '_out' in the dims refers to the output of the forward
    pass of the convolutional layer. '_in' in the dims refers to the
    input of the forward pass of the convolutional layer.

    z - torch FloatTensor (Batch, C_out, W_out, H_out)
        the accumulated activation gradient up to this point
    filt - torch FloatTensor (C_in, k_w, k_h)
        a single convolutional filter from the convolutional layer
        note that this is taken from the greater layer that has
        dims (C_out, C_in
    xshape - list like 
        the shape of the activations of interest. the shape should
        be (Batch, C_in, W_in, H_in)
    """
    dx = torch.zeros(xshape)
    if filt.is_cuda:
        dx = dx.to(filt.get_device())
    filt_temp = filt.view(-1)[:,None]
    for chan in range(z.shape[1]):
        for row in range(z.shape[2]):
            for col in range(z.shape[3]):
                ztemp = z[:,chan,row,col]
                matmul = torch.mm(filt_temp, ztemp[None])
                fs2 = filt.shape[-2]
                fs1 = filt.shape[-1]
                matmul = matmul.permute(1,0).view(dx.shape[0],
                                                  dx.shape[1],
                                                  fs2,
                                                  fs1)
                dx[:,:,row:row+fs2, col:col+fs1] += matmul
    return dx

def one2one_recurse(idx, mtx1, mtx2, bests1, bests2):
    """
    Recursively finds best matches using depth first search.

    idx: int
        index of unit in mtx1
    mtx1: ndarray (M1, M2)
        sorted indices of correlation matrix along dim 1
    mtx2: ndarray (M2, M1)
        sorted indices of transposed correlation matrix along dim 1
    bests1: dict {int: int}
        dict of row units for mtx1 to the best available row unit in
        mtx2
    bests2: dict {int: int}
        dict of row units for mtx2 to the best available row unit in
        mtx1
    """
    for c1 in mtx1[idx]:
        if c1 not in bests2:
            for c2 in mtx2[c1]:
                if c2 not in bests1 and c1 not in bests2:
                    if idx == c2: # Match!!
                        bests1[c2] = c1
                        bests2[c1] = c2
                        return
                    else:
                        one2one_recurse(c1, mtx2, mtx1, bests2,bests1)
                        if c1 in bests2:
                            break
        elif idx in bests1:
            return

def best_one2one_mapping(cor_mtx):
    """
    Given a correlation matrix, finds the best one to one mapping
    between the units of the rows with the columns. Note that
    bests1 and bests2 are the same except that the keys and values
    have been switched

    cor_mtx: ndarray (N, M)
        correlation matrix

    Returns:
        bests1: dict (int, int)
            keys: row index (int)
            vals: best corresponding col index (int)
        bests1: dict (int, int)
            keys: col index (int)
            vals: best corresponding row index (int)
    """
    arg_mtx1 = np.argsort(-cor_mtx, axis=1)
    arg_mtx2 = np.argsort(-cor_mtx, axis=0).T
    bests1 = dict()
    bests2 = dict()
    for idx in range(len(arg_mtx1)):
        if idx not in bests1:
            one2one_recurse(idx, arg_mtx1, arg_mtx2, bests1, bests2)
    return bests1, bests2

def get_similarity(X,Y,sim_type,batch_size=None,verbose=True):
    """
    Calculates the similarity between the two matrices X and Y.

    X: ndarray or torch FloatTensor (T, ...)
    Y: ndarray or torch FloatTensor (T, ...)
    sim_type: str
        the similarity metric to use for the measurement
        Options: 'maximum', 'one2one', 'cca', 'np_cca', 'dot'
    batch_size: int or None
        if batch_size is not none, calculations are broken up into
        chunks of the batch_size
    """
    if verbose:
        print("Calculating", sim_type, "similarity")
    sim_type = sim_type.lower()
    assert sim_type in {'maximum', 'one2one', 'cca', 'np_cca','dot'}
    if sim_type == 'maximum' or sim_type == 'one2one':
        cor_mtx = mtx_cor(X,Y,batch_size=batch_size,to_numpy=True)
        if sim_type == 'one2one':
            bests1, _ = best_one2one_mapping(cor_mtx)
            bests = []
            for k,v in bests1.items():
                bests.append(cor_mtx[k,v])
            sim = np.mean(bests)
        else:
            sim = cor_mtx.max(-1).mean()
    elif sim_type == "dot":
        X = np.asarray(X)
        Y = np.asarray(Y)
        X = X-X.mean()
        Y = Y-Y.mean()
        sim = (X*Y).mean()/(X.std()*Y.std())
    elif sim_type == "np_cca":
        X = np.asarray(X)
        Y = np.asarray(Y)
        sim = np_cca(X,Y,n_components=2,alpha=.5,verbose=verbose)
        sim = np.mean(sim)
    elif sim_type == "cca":
        X = torch.FloatTensor(X)
        Y = torch.FloatTensor(Y)
        sim = cca(X,Y,n_components=2,alpha=.5,verbose=verbose)
        sim = np.mean(sim)
    return sim

def flatcat(dict_, axis=-1, sortfxn=lambda x: int(x.split(".")[-1])):
    """
    flattens the tensors contained within the dict and concatenates
    them along the specified dimension.

    dict_: dict
        keys: str
            keys are sorted according to sortfxn
        vals: tensors or ndarrays (T,...)
    axis: int
        concatenation axis
    sortfxn: function
        the keys of the dict are sorted by this function
    """
    keys = list(dict_.keys())
    keys = sorted(keys,key=sortfxn)
    arrs = [dict_[k].reshape(len(dict_[k]),-1) for k in keys]
    if isinstance(arrs[0],np.ndarray):
        catflat = np.concatenate(arrs,axis=axis)
    else:
        catflat = torch.cat(arrs,dim=axis)
    return catflat

<|MERGE_RESOLUTION|>--- conflicted
+++ resolved
@@ -1321,14 +1321,10 @@
 
     Returns:
         pearsonr: ndarray or torch tensor (...)
-<<<<<<< HEAD
-            shape will be the 
-=======
             shape will be the same as input but without the first
             dimension. As such, the correlations are calculated
             between cells in the same spatial location.
 
->>>>>>> 55a873d7
     """
     shape = None if len(x.shape) == 1 else x.shape[1:]
     assert type(x) == type(y)
