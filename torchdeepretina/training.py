--- conflicted
+++ resolved
@@ -235,14 +235,8 @@
                 model.eval()
                 with torch.no_grad():
                     # Miscellaneous Initializations
-<<<<<<< HEAD
-                    step_size = 500
-                    if utils.try_key(hyps,'self_attn',False):
-                        step_size = 128
-=======
                     selfattn = utils.try_key(hyps,'self_attn',False)
                     step_size = 128 if selfattn else 500
->>>>>>> 352c94e5
                     n_loops = data_distr.val_shape[0]//step_size
                     if verbose:
                         print()
