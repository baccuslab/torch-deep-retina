import os
import sys
from time import sleep
import numpy as np
import torch
import torch.nn as nn
from torch.nn import PoissonNLLLoss, MSELoss
import torch.nn.functional as F
import os.path as path
import torchdeepretina.utils as utils
import torchdeepretina.io as tdrio
import torchdeepretina.pruning as tdrprune
from torchdeepretina.datas import loadexpt, DataContainer,\
                                            DataDistributor
from torchdeepretina.custom_modules import semantic_loss,NullScheduler
from torchdeepretina.models import *
import torchdeepretina.analysis as analysis
from torch.optim.lr_scheduler import ReduceLROnPlateau,StepLR,MultiStepLR
import time
from tqdm import tqdm
import math
import torch.multiprocessing as mp
from queue import Queue
from collections import deque
import psutil
import gc
import resource
import json

if torch.cuda.is_available():
    DEVICE = torch.device("cuda:0")
else:
    DEVICE = torch.device("cpu")


class Trainer:
    def __init__(self, run_q=None, return_q=None, early_stopping=10,
                                               stop_tolerance=0.01):
        """
        run_q: Queue of dicts
            holds the hyperparameter dicts for each training
        return_q: empty Queue
            the results of the training are placed in this queue
        early_stopping: int
            the number of epochs to wait before doing early stopping
        stop_tolerance: float
            the amount that the loss must increase by to reset the
            early stopping epoch count
        """
        self.run_q = run_q
        self.ret_q = return_q
        self.early_stopping = early_stopping
        self.tolerance = stop_tolerance
        self.prev_acc = None

    def train(self,hyps,verbose=True):
        # Set manual seed
        hyps['seed'] = utils.try_key(hyps,'seed',None)
        if hyps['seed'] is None:
            hyps['seed'] = int(time.time())
        torch.manual_seed(hyps['seed'])
        np.random.seed(hyps['seed'])

        if utils.try_key(hyps, "retinotopic", False):
            train_method = getattr(self, "retinotopic_loop")
        else:
            train_method = self.train_loop
        return train_method(hyps,verbose)

    def stop_early(self, acc):
        """
        The early stopping function

        acc: float
            the accuracy or loss for the most recent epoch
        """
        if self.early_stopping <= 0:
            return False # use 0 as way to cancel early stopping
        if self.prev_acc is None:
            self.prev_acc = acc
            self.stop_count = 0
            return False
        if acc-self.prev_acc < self.tolerance:
            self.stop_count += 1
            if self.stop_count >= self.early_stopping:
                return True
        self.stop_count = 0
        self.prev_acc = acc
        return False

    def train_loop(self, hyps, verbose=False):
        """
        hyps: dict
            dict of relevant hyperparameters
        """
        # Initialize miscellaneous parameters
        torch.cuda.empty_cache()
        batch_size = hyps['batch_size']

        hyps['exp_num'] = get_exp_num(hyps['exp_name'])
        hyps['save_folder'] = get_save_folder(hyps)
        print("Beginning training for {}".format(hyps['save_folder']))

        # Get Data, Make Model, Record Initial Hyps and Model
        train_data, test_data = get_data(hyps)
        hyps["n_units"] = train_data.y.shape[-1]
        hyps['centers'] = train_data.centers
        model, data_distr = get_model_and_distr(hyps, train_data)
        print("train shape:", data_distr.train_shape)
        print("val shape:", data_distr.val_shape)

        record_session(hyps, model)

        # Make optimization objects (lossfxn, optimizer, scheduler)
        optimizer, scheduler, loss_fn = get_optim_objs(hyps, model,
                                                train_data.centers)
        if 'gauss_reg' in hyps and hyps['gauss_reg'] > 0:
            gauss_reg = tdrmods.GaussRegularizer(model, [0,6],
                                          std=hyps['gauss_reg'])

        # Training
        if hyps['exp_name'] == "test":
            hyps['n_epochs'] = 2
            hyps['prune_intvl'] = 2
        n_epochs = hyps['n_epochs']
        if hyps['prune']:
            if hyps['prune_layers'] == 'all' or\
                                             hyps['prune_layers']==[]:
                layers = utils.get_conv_layer_names(model)
                hyps['prune_layers'] = layers[:-1]
        zero_dict ={d:set() for d in hyps['prune_layers']}
        epoch = -1
        stop_training = False
        while not stop_training:
            epoch += 1
            stop_training = epoch > n_epochs and not hyps['prune']
            print("Beginning Epoch {}/{} -- ".format(epoch,n_epochs),
                                                 hyps['save_folder'])
            print()
            n_loops = data_distr.n_loops
            model.train(mode=True)
            epoch_loss = 0
            sf = hyps['save_folder']
            stats_string = 'Epoch {} -- {}\n'.format(epoch, sf)
            starttime = time.time()

            # Train Loop
            for i,(x,label) in enumerate(data_distr.train_sample()):
                optimizer.zero_grad()
                label = label.float().to(DEVICE)

                # Error Evaluation
                y,error = static_eval(x, label, model, loss_fn)
                if hyps['l1']<=0:
                    activity_l1 = torch.zeros(1).to(DEVICE)
                else:
                    activity_l1 = hyps['l1']*torch.norm(y, 1).float()
                    activity_l1 = activity_l1 .mean()
                if 'gauss_reg' in hyps and hyps['gauss_reg'] > 0:
                    g_coef = hyps['gauss_loss_coef']
                    activity_l1 += g_coef*gauss_reg.get_loss()

                # Backwards Pass
                loss = error + activity_l1
                loss.backward()
                optimizer.step()
                # Only prunes if zero_dict contains values
                tdrprune.zero_chans(model, zero_dict)

                epoch_loss += loss.item()
                if verbose:
                    print_train_update(error, activity_l1, model,
                                                      n_loops, i)
                if math.isnan(epoch_loss) or math.isinf(epoch_loss):
                    break
                if hyps['exp_name']=="test" and i >= 5:
                    break

            # Clean Up Train Loop
            avg_loss = epoch_loss/n_loops
            s = 'Avg Loss: {} -- Time: {}\n'
            stats_string += s.format(avg_loss, time.time()-starttime)
            # Deletions for memory reduction
            del x
            del y
            del label

            # Validation
            model.eval()
            with torch.no_grad():
                # Miscellaneous Initializations
                step_size = 500
                n_loops = data_distr.val_shape[0]//step_size
                if verbose:
                    print()
                    print("Validating")

                # Validation Block
                tup = validate_static(hyps,model,data_distr,
                                     loss_fn, step_size=step_size,
                                     verbose=verbose)
                val_loss, val_preds, val_targs = tup
                # Validation Evaluation
                val_loss = val_loss/n_loops
                n_units = data_distr.val_y.shape[-1]
                val_preds = np.concatenate(val_preds, axis=0)
                val_targs = np.concatenate(val_targs, axis=0)
                pearsons = utils.pearsonr(val_preds, val_targs)
                s = " | ".join([str(p) for p in pearsons])
                stats_string += "Val Cell Cors:" + s +'\n'
                val_acc = np.mean(pearsons)
                stop = self.stop_early(val_acc)

                # Clean Up
                s = "Val Cor: {} | Val Loss: {}\n"
                stats_string += s.format(val_acc, val_loss)
                scheduler.step(val_acc)
                del val_preds

                # Validation on Test Subset (Nonrecurrent Models Only)
                avg_pearson = 0
                if test_data is not None:
                    test_x = torch.from_numpy(test_data.X)
                    test_obs = model(test_x.to(DEVICE)).cpu()
                    test_obs = test_obs.detach().numpy()
                    rng = range(test_obs.shape[-1])
                    pearsons = utils.pearsonr(test_obs,test_data.y)
                    for cell,r in enumerate(pearsons):
                        avg_pearson += r
                        s = 'Cell ' + str(cell) + ': ' + str(r)+"\n"
                        stats_string += s
                    n = float(test_obs.shape[-1])
                    avg_pearson = avg_pearson / n
                    s = "Avg Test Pearson: "+ str(avg_pearson) + "\n"
                    stats_string += s
                    del test_obs

            # Save Model Snapshot
            optimizer.zero_grad()
            save_dict = {
                "model_type": hyps['model_type'],
                "model_state_dict":model.state_dict(),
                "optim_state_dict":optimizer.state_dict(),
                "hyps": hyps,
                "loss": avg_loss,
                "epoch":epoch,
                "val_loss":val_loss,
                "val_acc":val_acc,
                "test_pearson":avg_pearson,
                "norm_stats":train_data.stats,
                "zero_dict":zero_dict,
                "y_stats":{'mean':data_distr.y_mean,
                             'std':data_distr.y_std}
            }
            for k in hyps.keys():
                if k not in save_dict:
                    save_dict[k] = hyps[k]
            del_prev = 'save_every_epoch' in hyps and\
                                        not hyps['save_every_epoch']
            tdrio.save_checkpoint(save_dict, hyps['save_folder'],
                                       'test', del_prev=del_prev)

            # Integrated Gradient Pruning
            prune = hyps['prune'] and epoch >= n_epochs
            if prune and epoch % hyps['prune_intvl'] == 0:
                if epoch <= (n_epochs+hyps['prune_intvl']):
                    prune_dict = { "zero_dict":zero_dict,
                                   "prev_state_dict":None,
                                   "prev_min_chan":-1,
                                   "intg_idx":0,
                                   "prev_acc":-1}

                prune_dict = tdrprune.prune_channels(model, hyps,
                                                    data_distr,
                                                    val_acc=val_acc,
                                                    **prune_dict)
                stop_training = prune_dict['stop_pruning']
                zero_dict = prune_dict['zero_dict']
                tdrprune.zero_chans(model, zero_dict)

            # Print Epoch Stats
            if prune:
                s = "Zeroed Channels:\n"
                keys = sorted(list(zero_dict.keys()))
                for k in keys:
                    chans = [str(c) for c in zero_dict[k]]
                    s += "{}: {}\n".format(k,",".join(chans))
                stats_string += s
            gc.collect()
            max_mem_used = resource.getrusage(resource.RUSAGE_SELF)
            max_mem_used = max_mem_used.ru_maxrss/1024
            s = "Memory Used: {:.2f} mb\n"
            stats_string += s.format(max_mem_used)
            print(stats_string)

            # Log progress to txt file
            log = os.path.join(hyps['save_folder'],"training_log.txt")
            with open(log,'a') as f:
                f.write(str(stats_string)+'\n')

            # If loss is nan, training is futile
            if math.isnan(avg_loss) or math.isinf(avg_loss) or stop:
                break


        # Final save
        results = {"save_folder":hyps['save_folder'],
                    "Loss":avg_loss,
                    "ValAcc":val_acc,
                    "ValLoss":val_loss,
                    "TestPearson":avg_pearson}
        with open(hyps['save_folder'] + "/hyperparams.txt",'a') as f:
            s = " ".join([str(k)+":"+str(results[k]) for k in\
                                      sorted(results.keys())])
            if hyps['prune']:
                s += "\nZeroed Channels:\n"
                keys = sorted(list(zero_dict.keys()))
                for k in keys:
                    chans = [str(c) for c in zero_dict[k]]
                    s += "{}: {}\n".format(k,",".join(chans))
            s = "\n" + s + '\n'
            f.write(s)
        return results

    def retinotopic_loop(self, hyps, verbose=False):
        """
        hyps: dict
            dict of relevant hyperparameters
        """
        # Initialize miscellaneous parameters
        torch.cuda.empty_cache()
        batch_size = hyps['batch_size']

        hyps['exp_num'] = get_exp_num(hyps['exp_name'])
        hyps['save_folder'] = get_save_folder(hyps)
        print("Beginning training for {}".format(hyps['save_folder']))

        # Get Data, Make Model, Record Initial Hyps and Model
        train_data, test_data = get_data(hyps)
        hyps["n_units"] = train_data.y.shape[-1]
        hyps['centers'] = train_data.centers
        model, data_distr = get_model_and_distr(hyps, train_data)
        print("train shape:", data_distr.train_shape)
        print("val shape:", data_distr.val_shape)

        record_session(hyps, model)

        # Make optimization objects (lossfxn, optimizer,
        optimizer, scheduler, loss_fn = get_optim_objs(hyps, model,
                                                train_data.centers)

        # Training
        if hyps['exp_name'] == "test":
            hyps['n_epochs'] = 4

        n_epochs = hyps['n_epochs']

        epoch = -1
        stop_training = False
        while not stop_training:
            epoch += 1
            stop_training = epoch > n_epochs
            print("Beginning Epoch {}/{} -- ".format(epoch,n_epochs),
                                                 hyps['save_folder'])
            print()
            n_loops = data_distr.n_loops
            model.train(mode=True)
            epoch_loss = 0
            sf = hyps['save_folder']
            stats_string = 'Epoch {} -- {}\n'.format(epoch, sf)
            starttime = time.time()

            # Train Loop
            for i,(x,label) in enumerate(data_distr.train_sample()):
                optimizer.zero_grad()
                label = label.float().to(DEVICE)

                # Error Evaluation
                y,error = static_eval(x, label, model, loss_fn)
                if hyps['l1'] <= 0:
                    activity_l1 = torch.zeros(1).to(DEVICE)
                else:
                    activity_l1 = hyps['l1']*torch.norm(y, 1).float()
                    activity_l1 = activity_l1 .mean()

                # One Hot Loss
                scale = utils.try_key(hyps, 'semantic_scale', 10)
                if scale > 0:
                    one_hot_prob = model.sequential[-1].prob
                    one_hot_loss = semantic_loss(one_hot_prob)*scale
                else:
                    one_hot_loss = torch.zeros(1).to(DEVICE)

                # One Hot l1 penalty
                semantic_l1 = utils.try_key(hyps,'semantic_l1',0)
                if semantic_l1 > 0:
                    w = model.sequential[-1].w
                    l = torch.norm(w, 1, dim=-1).float()
                    one_hot_loss += semantic_l1*l.mean()

                loss = error + activity_l1 + one_hot_loss


                loss.backward()
                optimizer.step()

                epoch_loss += loss.item()

                if verbose:
                    print_train_update(error, activity_l1, model,
                                                      n_loops, i)


                if math.isnan(epoch_loss) or math.isinf(epoch_loss)\
                                        or hyps['exp_name']=="test":
                    break

            # Clean Up Train Loop
            avg_loss = epoch_loss/n_loops
            print('Random Seed: {}'.format(hyps['seed']))
            s = 'Avg Loss: {} -- Time: {}\n -- One Hot Loss: {}'

            LRs = []
            for LR_val in optimizer.param_groups:
                LRs.append(LR_val['lr'])

            for lll in LRs:
                print('\n Learning Rate {} \n'.format(lll))

            stats_string += s.format(avg_loss, time.time()-starttime,one_hot_loss,LRs)
            # Deletions for memory reduction
            del x
            del y
            del label

            # Validation
            model.eval()
            with torch.no_grad():
                # Miscellaneous Initializations
                step_size = 500
                n_loops = data_distr.val_shape[0]//step_size
                if verbose:
                    print()
                    print("Validating")

                # Validation Block
                tup = validate_static(hyps,model,data_distr,
                                     loss_fn, step_size=step_size,
                                     verbose=verbose)
                val_loss, val_preds, val_targs = tup
                # Validation Evaluation
                val_loss = val_loss/n_loops
                n_units = data_distr.val_y.shape[-1]
                val_preds = np.concatenate(val_preds, axis=0)
                val_targs = np.concatenate(val_targs, axis=0)
                pearsons = []

                pearsons = utils.pearsonr(val_preds, val_targs)
                s = " | ".join([str(p) for p in pearsons])
                stats_string += "Val Cell Cors:" + s +'\n'
                val_acc = np.mean(pearsons)
                stop = self.stop_early(val_acc)

                # Clean Up
                s = "Val Cor: {} | Val Loss: {}\n"
                stats_string += s.format(val_acc, val_loss)
                if hyps['scheduler'] == 'MultiStepLR':
                    print('Stepping MultiStepLR')
                    scheduler.step()
                else:
                    scheduler.step(val_acc)
                del val_preds

                # Validation on Test Subset (Nonrecurrent Models Only)
                avg_pearson = 0
                if test_data is not None:
                    test_x = torch.from_numpy(test_data.X)
                    test_obs = model(test_x.to(DEVICE)).cpu()
                    test_obs = test_obs.detach().numpy()
                    rng = range(test_obs.shape[-1])
                    pearsons = utils.pearsonr(test_obs,test_data.y)
                    for cell,r in enumerate(pearsons):
                        avg_pearson += r
                        s = 'Cell ' + str(cell) + ': ' + str(r)+"\n"
                        stats_string += s
                    n = float(test_obs.shape[-1])
                    avg_pearson = avg_pearson / n
                    s = "Avg Test Pearson: "+ str(avg_pearson) + "\n"
                    stats_string += s
                    del test_obs

            # Save Model Snapshot
            optimizer.zero_grad()
            save_dict = {
                "model_type": hyps['model_type'],
                "model_state_dict":model.state_dict(),
                "optim_state_dict":optimizer.state_dict(),
                "hyps": hyps,
                "loss": avg_loss,
                "epoch":epoch,
                "val_loss":val_loss,
                "val_acc":val_acc,
                "test_pearson":avg_pearson,
                "norm_stats":train_data.stats,
                "y_stats":{'mean':data_distr.y_mean,
                             'std':data_distr.y_std}
            }
            for k in hyps.keys():
                if k not in save_dict:
                    save_dict[k] = hyps[k]
            del_prev = 'save_every_epoch' in hyps and\
                                        not hyps['save_every_epoch']
            tdrio.save_checkpoint(save_dict, hyps['save_folder'],
                                       'test', del_prev=del_prev)

            # Print Epoch Stats
            gc.collect()
            max_mem_used = resource.getrusage(resource.RUSAGE_SELF)
            max_mem_used = max_mem_used.ru_maxrss/1024
            s = "Memory Used: {:.2f} mb\n"
            stats_string += s.format(max_mem_used)
            print(stats_string)

            # Log progress to txt file
            log = os.path.join(hyps['save_folder'],"training_log.txt")
            with open(log,'a') as f:
                f.write(str(stats_string)+'\n')
            # If loss is nan, training is futile
            if math.isnan(avg_loss) or math.isinf(avg_loss) or stop:
                break

        # Final save
        results = {"save_folder":hyps['save_folder'],
                    "Loss":avg_loss,
                    "ValAcc":val_acc,
                    "ValLoss":val_loss,
                    "TestPearson":avg_pearson}
        with open(hyps['save_folder'] + "/hyperparams.txt",'a') as f:
            s = " ".join([str(k)+":"+str(results[k]) for k in\
                                      sorted(results.keys())])
            if hyps['prune']:
                s += "\nZeroed Channels:\n"
                keys = sorted(list(zero_dict.keys()))
                for k in keys:
                    chans = [str(c) for c in zero_dict[k]]
                    s += "{}: {}\n".format(k,",".join(chans))
            s = "\n" + s + '\n'
            f.write(s)
        return results

def hyper_search(hyps, hyp_ranges, early_stopping=10,
                                 stop_tolerance=.01):
    """
    The top level function to create hyperparameter combinations and
    perform trainings.

    hyps: dict
        the initial hyperparameter dict
        keys: str
        vals: values for the hyperparameters specified by the keys
    hyp_ranges: dict
        these are the ranges that will change the hyperparameters for
        each search. A unique training is performed for every
        possible combination of the listed values for each key
        keys: str
        vals: lists of values for the hyperparameters specified by the
              keys
    early_stopping: int
        the number of epochs to wait before doing early stopping
    stop_tolerance: float
        the amount that the loss must increase by to reset the
        early stopping epoch count
    """
    starttime = time.time()
    # Make results file
    if not os.path.exists(hyps['exp_name']):
        os.mkdir(hyps['exp_name'])
    results_file = hyps['exp_name']+"/results.txt"
    with open(results_file,'a') as f:
        f.write("Hyperparameters:\n")
        for k in hyps.keys():
            if k not in hyp_ranges:
                f.write(str(k) + ": " + str(hyps[k]) + '\n')
        f.write("\nHyperranges:\n")
        for k in hyp_ranges.keys():
            rs = ",".join([str(v) for v in hyp_ranges[k]])
            s = str(k) + ": [" + rs +']\n'
            f.write(s)
        f.write('\n')

    hyper_q = Queue()
    hyper_q = fill_hyper_q(hyps, hyp_ranges, list(hyp_ranges.keys()),
                                                      hyper_q, idx=0)
    total_searches = hyper_q.qsize()
    print("n_searches:", total_searches)

    es = early_stopping
    st = stop_tolerance
    trainer = Trainer(early_stopping=es, stop_tolerance=st)

    result_count = 0
    print("Starting Hyperloop")
    while not hyper_q.empty():
        print("Searches left:", hyper_q.qsize(),"-- Running Time:",
                                             time.time()-starttime)
        hyps = hyper_q.get()
        results = trainer.train(hyps, verbose=True)
        with open(results_file,'a') as f:
            results = " -- ".join([str(k)+":"+str(results[k]) for\
                                     k in sorted(results.keys())])
            f.write("\n"+results+"\n")

def get_exp_num(exp_name):
    """
    Finds the next open experiment id number.

    exp_name: str
        path to the main experiment folder that contains the model
        folders
    """
    exp_folder = os.path.expanduser(exp_name)
    _, dirs, _ = next(os.walk(exp_folder))
    exp_nums = set()
    for d in dirs:
        splt = d.split("_")
        if len(splt) >= 2 and splt[0] == exp_name:
            try:
                exp_nums.add(int(splt[1]))
            except:
                pass
    for i in range(len(exp_nums)):
        if i not in exp_nums:
            return i
    return len(exp_nums)

def get_save_folder(hyps):
    """
    Creates the save name for the model.

    hyps: dict
        keys:
            exp_name: str
            exp_num: int
            search_keys: str
    """
    save_folder = "{}/{}_{}".format(hyps['exp_name'],
                                    hyps['exp_name'],
                                    hyps['exp_num'])
    save_folder += hyps['search_keys']
    return save_folder

def print_train_update(error, l1, model, n_loops, i):
    loss = error +  l1
    s = "Loss: {:.5e}".format(loss.item())
    if model.kinetic:
        ps = model.kinetics.named_parameters()
        ps = [str(name)+":"+str(round(p.data.item(),4)) for name,p\
                                                       in list(ps)]
        s += " | "+" | ".join(ps)
    s = "{} | {}/{}".format(s,i,n_loops)
    print(s, end="       \r")

def record_session(hyps, model):
    """
    Writes important parameters to file.

    hyps: dict
        dict of relevant hyperparameters
    model: torch nn.Module
        the model to be trained
    """
    sf = hyps['save_folder']
    if not os.path.exists(sf):
        os.mkdir(sf)
    h = "hyperparams"
    with open(os.path.join(sf,h+".txt"),'w') as f:
        f.write(str(model)+'\n')
        for k in sorted(hyps.keys()):
            f.write(str(k) + ": " + str(hyps[k]) + "\n")
    temp_hyps = dict()
    keys = list(hyps.keys())
    temp_hyps = {k:v for k,v in hyps.items()}
    for k in keys:
        if type(hyps[k]) == type(np.array([])):
            del temp_hyps[k]
    with open(os.path.join(sf,h+".json"),'w') as f:
        json.dump(temp_hyps, f)

def validate_static(hyps, model, data_distr, loss_fn, step_size=500,
                                                     verbose=False):
    """
    Performs validation on non-recurrent (static) models.

    hyps: dict
        dict of relevant hyperparameters
    model: torch nn.Module
        the model to be trained
    data_distr: DataDistributor
        the data distribution object as obtained through
        get_model_and_distr
    loss_fn: loss function
        the loss function
    step_size: int
        optional size of batches when evaluating validation set
    """
    val_preds = []
    val_targs = []
    val_loss = 0
    n_loops = data_distr.val_shape[0]//step_size
    gen = data_distr.val_sample(step_size)
    for i, (val_x, val_y) in enumerate(gen):
        outs = model(val_x.to(DEVICE)).detach()
        val_preds.append(outs.cpu().detach().numpy())
        val_targs.append(val_y.cpu().detach().numpy())
        val_loss += loss_fn(outs, val_y.to(DEVICE)).item()
        if hyps['l1'] > 0:
            n = outs.shape[0]
            vl = hyps['l1'] * torch.norm(outs, 1).float()/n
            val_loss += vl.item()
        if verbose and i%(n_loops//10) == 0:
            n = data_distr.val_y.shape[0]
            print("{}/{}".format(i*step_size,n), end="     \r")
    return val_loss, val_preds, val_targs

def get_model_and_distr(hyps, train_data):
    """
    Creates and returns the model and data distributor objects.

    hyps: dict
        dict of relevant hyperparameters
    train_data: DataContainer
        a DataContainer of the training data as returned by get_data
    """
    model = globals()[hyps['model_type']](**hyps)
    model = model.to(DEVICE)
    num_val = 10000
    batch_size = hyps['batch_size']
    seq_len = 1
    shift_labels = False if 'shift_labels' not in hyps else\
                                        hyps['shift_labels']
    zscorey = False if 'zscorey' not in hyps else hyps['zscorey']
    data_distr = DataDistributor(train_data, num_val,
                                    batch_size=batch_size,
                                    shuffle=hyps['shuffle'],
                                    recurrent=False,
                                    seq_len=seq_len,
                                    shift_labels=shift_labels,
                                    zscorey=zscorey)
    data_distr.torch()
    return model, data_distr

def static_eval(x, label, model, loss_fn):
    """
    Evaluates non-recurrent models during training.

    x: torch FloatTensor
        a batch of the training data
    label: torch FloatTensor
        a batch of the training labels
    model: torch nn.Module
        the model to be trained
    loss_fn: function
        the loss function. should accept args: (pred, true)
    """
    pred = model(x.to(DEVICE))
    error = loss_fn(pred,label.to(DEVICE))
    return pred,error

def get_data(hyps):
    """
    hyps: dict
        dict of relevant hyperparameters
    """
    cutout_size = None if 'cutout_size' not in hyps else\
                                      hyps['cutout_size']
    img_depth, img_height, img_width = hyps['img_shape']

    data_path = utils.try_key(hyps,'datapath','~/experiments/data')

    train_data = DataContainer(loadexpt(hyps['dataset'],hyps['cells'],
                                hyps['stim_type'],'train',img_depth,0,
                                cutout_width=cutout_size,
                                data_path=data_path))
    norm_stats = [train_data.stats['mean'], train_data.stats['std']]

    try:
        test_data = DataContainer(loadexpt(hyps['dataset'],
                                            hyps['cells'],
                                            hyps['stim_type'],
                                            'test',img_depth,0,
                                            norm_stats=norm_stats,
                                            cutout_width=cutout_size))
    except:
        test_data = None
    return train_data, test_data

def get_optim_objs(hyps, model, centers=None):
    print(hyps['scheduler'])
    """
    Returns the optimization objects for the training.

    hyps: dict
        dict of relevant hyperparameters
    model: torch nn.Module
        the model to be trained
    centers: list of tuples or lists, shape: (n_cells, 2)
        the centers of each ganglion cell in terms of image
        coordinates if None centers is ignored
    """
    if 'lossfxn' not in hyps:
        hyps['lossfxn'] = "PoissonNLLLoss"
    if hyps['lossfxn'] == "PoissonNLLLoss" and 'log_poisson' in hyps:
        log_p = hyps['log_poisson']
        loss_fn = globals()[hyps['lossfxn']](log_input=log_p)
    else:
        loss_fn = globals()[hyps['lossfxn']]()

    optimizer = torch.optim.Adam(model.parameters(), lr=hyps['lr'],
                                           weight_decay=hyps['l2'])
    hyps['scheduler'] = utils.try_key(hyps,
                                     'scheduler',
                                     'ReduceLROnPlateau')
<<<<<<< HEAD
    hyps['scheduler_thresh'] = utils.try_key(hyps,
                                             'scheduler_thresh',
                                             1e-2)
    hyps['scheduler_patience'] = utils.try_key(hyps,
                                               'scheduler_patience',
                                               10)

    if hyps['scheduler'] == 'ReduceLROnPlateau':
=======

    hyps['scheduler_thresh'] = utils.try_key(hyps,'scheduler_thresh',
                                     1e-2)

    hyps['scheduler_patience'] = utils.try_key(hyps,'scheduler_patience',
                                     10)

    if hyps['scheduler'] is None:
        scheduler = NullScheduler()

    elif hyps['scheduler'] == 'ReduceLROnPlateau':
>>>>>>> c7cca2f8
        scheduler = globals()[hyps['scheduler']](optimizer, 'min',
                                        factor=0.1,
                                        patience=hyps['scheduler_patience'],
                                        threshold=hyps['scheduler_thresh'],
                                        verbose=True)
    elif hyps['scheduler'] == 'MultiStepLR':
        milestones = utils.try_key(hyps,'scheduler_milestones',[10,20,30])
        print(milestones)
        scheduler = globals()[hyps['scheduler']](optimizer, milestones,
                                        gamma=0.1)
    else:
        scheduler = NullScheduler()

    return optimizer, scheduler, loss_fn

def fill_hyper_q(hyps, hyp_ranges, keys, hyper_q, idx=0):
    """
    Recursive function to load each of the hyperparameter combinations
    onto a queue.

    hyps - dict of hyperparameters created by a HyperParameters object
        type: dict
        keys: name of hyperparameter
        values: value of hyperparameter
    hyp_ranges - dict of lists
        these are the ranges that will change the hyperparameters for
        each search
        type: dict
        keys: name of hyperparameters to be searched over
        values: list of values to search over for that hyperparameter
    keys - keys of the hyperparameters to be searched over. Used to
            specify order of keys to search
    train - method that handles training of model. Should return a
        dict of results.
    hyper_q - Queue to hold all parameter sets
    idx - the index of the current key to be searched over

    Returns:
        hyper_q: Queue of dicts `hyps`
    """
    # Base call, runs the training and saves the result
    if idx >= len(keys):
        # Ensure necessary hyps are present
        if 'n_repeats' not in hyps: hyps['n_repeats'] = 1
        # Pruning parameters
        if 'prune' not in hyps: hyps['prune'] = False
        if 'prune_layers' not in hyps: hyps['prune_layers'] = []
        if 'prune_intvl' not in hyps: hyps['prune_intvl'] = 10
        if 'alpha_steps' not in hyps: hyps['alpha_steps'] = 5
        if 'intg_bsize' not in hyps: hyps['intg_bsize'] = 500
        for i in range(hyps['n_repeats']):
            # Load q
            hyps['search_keys'] = ""
            for k in keys:
                hyps['search_keys'] += "_" + str(k)+str(hyps[k])
            hyper_q.put({k:v for k,v in hyps.items()})

    # Non-base call. Sets a hyperparameter to a new search value and
    # passes down the dict.
    else:
        key = keys[idx]
        for param in hyp_ranges[key]:
            hyps[key] = param
            hyper_q = fill_hyper_q(hyps, hyp_ranges, keys, hyper_q,
                                                             idx+1)
    return hyper_q


def fit_sta(test_chunk, chunked_data, normalize=True):
    """
    Calculates the STA from the chunked data and returns a cpu torch
    tensor of the STA. This function is mainly used for creating
    figures in deepretina paper.

    test_chunk: int
        the held out test data index
    chunked_data: ChunkedData object (see datas.py)
        An object to handle chunking the data for cross validation
    """
    if normalize:
        norm_stats = chunked_data.get_norm_stats(test_chunk)
        mean, std = norm_stats
    n_samples = 0
    cumu_sum = 0
    batch_size = 500
    for i in range(chunked_data.n_chunks):
        if i != test_chunk:
            x = chunked_data.X[chunked_data.chunks[i]]
            y = chunked_data.y[chunked_data.chunks[i]]
            for j in range(0,len(x),batch_size):
                temp_x = x[j:j+batch_size]
                if normalize:
                    temp_x = (temp_x-mean)/(std+1e-5)
                matmul = torch.einsum("ij,i->j",temp_x.to(DEVICE),
                                     y[j:j+batch_size].to(DEVICE))
                cumu_sum = cumu_sum + matmul.cpu()
                n_samples += len(temp_x)
    if normalize:
        return cumu_sum/n_samples, norm_stats
    return cumu_sum/n_samples

def fit_nonlin(chunked_data, test_chunk, model, degree=5,
                                            n_repeats=10,
                                            ret_all=False):
    """
    Fits a polynomial nonlinearity to the model.

    chunked_data - ChunkedData object (see datas.py)
    test_chunk - int
        the chunk of data that will be held for testing
    model - RevCorLN object (see models.py)
    degree - int
        degree of polynomial to fit
    n_repeats - int
        number of repeated trials to fit the nonlinearity
    ret_all - bool
        will return multiple fields if true
    """
    if type(degree)==type(int()):
        degree=[degree]
    best_r = -1
    try:
        X,y = chunked_data.get_train_data(test_chunk)
        X = model.normalize(X)
        lin_outs = model.convolve(X)
    except:
        batch_size = 500
        n_samples = np.sum([len(chunk) if i != test_chunk else 0 for\
                          i,chunk in enumerate(chunked_data.chunks)])
        lin_outs = torch.empty(n_samples).float()
        truth = torch.empty(n_samples).float()
        outdx = 0
        for i in range(chunked_data.n_chunks):
            if i != test_chunk:
                x = chunked_data.X[chunked_data.chunks[i]]
                x = model.normalize(x)
                y = chunked_data.y[chunked_data.chunks[i]]
                for j in range(0,len(x),batch_size):
                    temp_x = x[j:j+batch_size]
                    outs = model.convolve(temp_x).cpu()
                    lin_outs[outdx:outdx+len(outs)] = outs
                    truth[outdx:outdx+len(outs)] = y[j:j+batch_size]
                    outdx += len(outs)
        y = truth

    for d in degree:
        lin_outs = lin_outs.numpy().astype(np.float32).squeeze()
        y = y.numpy().astype(np.float32).squeeze()
        fit = np.polyfit(lin_outs, y, d)
        poly = utils.poly1d(fit)
        preds = poly(lin_outs)
        r = utils.pearsonr(preds, y)
        if r > best_r:
            best_poly = poly
            best_degree=d
            best_r = r
            best_preds = preds

    if ret_all:
        return best_poly, best_degree, best_r, best_preds
    return best_poly

def fit_ln_nonlin(X, y, model, degree=5, fit_size=None,ret_all=False):
    """
    Fits a polynomial nonlinearity to the model.

    X: torch tensor (T, C) or (T, C, H, W)
    y: torch tensor
    model: RevCorLN object (see models.py)
    degree: int
        degree of polynomial to fit
    ret_all: bool
        will return multiple fields if true
    """
    if type(degree)==type(int()):
        degree=[degree]
    best_r = -1
    try:
        X = model.normalize(X)
        lin_outs = model.convolve(X)
    except:
        batch_size = 500
        lin_outs = torch.empty(len(X)).float()
        for i in range(0, len(X), batch_size):
            x = X[i:i+batch_size]
            x = model.normalize(x)
            outs = model.convolve(x).cpu().detach()
            lin_outs[i:i+batch_size] = outs

    lin_outs = lin_outs.numpy().astype(np.float32).squeeze()
    y = y.numpy().astype(np.float32).squeeze()
    if isinstance(fit_size, int) and fit_size < len(lin_outs):
        sample = np.random.randint(0,len(lin_outs),
                                         fit_size).astype(np.int)
        lin_outs = lin_outs[sample]
        y = y[sample]

    for d in degree:
        fit = np.polyfit(lin_outs, y, d)
        poly = utils.poly1d(fit)
        preds = poly(lin_outs)
        r = utils.pearsonr(preds, y)
        if r > best_r:
            best_poly = poly
            best_degree=d
            best_r = r
            best_preds = preds
    if ret_all:
        return best_poly, best_degree, best_r, best_preds
    return best_poly

def train_ln(X, y, rf_center, cutout_size,verbose=True):
    """
    Fits an LN model to the data

    X: torch FloatTensor (T,C) or (T,C,H,W)
        training stimulus
    y: torch FloatTensor (T)
    rf_center: list or tuple (row, col)
        the receptive field center of the cell
    cutout_size: int
        stimulus is cutout centered at argued center
    """
    if type(X) == type(np.array([])):
        X = torch.FloatTensor(X)
    if type(y) == type(np.array([])):
        y = torch.FloatTensor(y)

    # STA is cpu torch tensor
    if verbose:
        print("Performing reverse correlation")
    sta, norm_stats, _ = utils.revcor(X, y, batch_size=500,
                                          ret_norm_stats=True)
    model = RevCorLN(sta.reshape(-1),ln_cutout_size=cutout_size,
                                               center=rf_center,
                                               norm_stats=norm_stats)
    if verbose:
        print("Fitting nonlinearity")
    bests = fit_ln_nonlin(X, y, model,degree=[5], fit_size=15000,
                                                    ret_all=True)
    best_poly,best_degree,best_r,best_preds = bests
    model.poly = best_poly # Torch compatible polys
    model.poly_degree = best_degree

    return model


def cross_validate_ln(chunked_data, ln_cutout_size, center,
                                           ret_models=True,
                                           skip_chunks={},
                                           verbose=True):
    """
    Performs cross validation for LN model trained using reverse
    correlation

    chunked_data: ChunkedData object (see datas.py)
        This is an object that segregates the data into N distinct
        chunks
    ln_cutout_size: int
        the the size of the window to train on the stimulus
    center: list or tuple of ints (row,col)
        the center coordinate of the receptive field for the cell
    ret_models: bool
        if true, the models are each collected and returned at the
        end of the cross validation
    skip_chunks: set or list
        chunk indices to skip during training
    """
    accs = []
    models = []
    if verbose:
        print("Fitting LNs...")
    for i in range(chunked_data.n_chunks):
        basetime=time.time()

        # STA is cpu torch tensor
        sta,norm_stats = fit_sta(i,chunked_data,normalize=True)

        model = RevCorLN(sta,ln_cutout_size=ln_cutout_size,
                                             center=center,
                                             norm_stats=norm_stats)
        bests = fit_nonlin(chunked_data,i,model,degree=[5],
                                              ret_all=True)
        best_poly,best_degree,best_r,best_preds = bests
        model.poly = best_poly # Torch compatible polys
        model.poly_degree = best_degree

        val_X = chunked_data.X[chunked_data.chunks[i]]
        val_y = chunked_data.y[chunked_data.chunks[i]]
        val_X = model.normalize(val_X)
        preds = model(val_X).squeeze()
        r = utils.pearsonr(preds.squeeze(), val_y.squeeze()).item()
        accs.append(r)
        if ret_models:
            models.append(model)
        exec_time = time.time()-basetime
        if verbose:
            s = "Fit Trial {}, Best Degree: {}, Acc: {}, Time: {}"
            s = s.format(i, best_degree, r, exec_time)
            print(s)
        del val_X
        del val_y
    return models, accs<|MERGE_RESOLUTION|>--- conflicted
+++ resolved
@@ -820,7 +820,6 @@
     hyps['scheduler'] = utils.try_key(hyps,
                                      'scheduler',
                                      'ReduceLROnPlateau')
-<<<<<<< HEAD
     hyps['scheduler_thresh'] = utils.try_key(hyps,
                                              'scheduler_thresh',
                                              1e-2)
@@ -829,19 +828,6 @@
                                                10)
 
     if hyps['scheduler'] == 'ReduceLROnPlateau':
-=======
-
-    hyps['scheduler_thresh'] = utils.try_key(hyps,'scheduler_thresh',
-                                     1e-2)
-
-    hyps['scheduler_patience'] = utils.try_key(hyps,'scheduler_patience',
-                                     10)
-
-    if hyps['scheduler'] is None:
-        scheduler = NullScheduler()
-
-    elif hyps['scheduler'] == 'ReduceLROnPlateau':
->>>>>>> c7cca2f8
         scheduler = globals()[hyps['scheduler']](optimizer, 'min',
                                         factor=0.1,
                                         patience=hyps['scheduler_patience'],
