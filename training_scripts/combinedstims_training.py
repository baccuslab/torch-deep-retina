--- conflicted
+++ resolved
@@ -1,11 +1,7 @@
-<<<<<<< HEAD
 """
 This training script combines multiple types of training data to train a single model.
 The model has a different linear layer for each ganglion cell group.
 """
-=======
-
->>>>>>> b1cbfe4f
 from scipy.stats import pearsonr
 import os
 import sys
@@ -183,7 +179,6 @@
         for dataset,cells in zip(hyps['datasets'], hyps['cells']):
             for stim_type in hyps['stim_types']:
                 print("Loading", stim_type,"using Cells:", cells, "from dataset:", dataset)
-<<<<<<< HEAD
                 train_datas.append(DataContainer(loadexpt(dataset,cells, stim_type,'train',40,0, 
                                                                 norm_stats=norm_stats[stim_type])))
                 if len(train_datas) == 1 or len(train_datas) == 2: 
@@ -191,21 +186,13 @@
         hyps['norm_stats'] = norm_stats
 
         # Initialize model
-        output_units = [data.y.shape[-1] for data in train_datas[::2]]
-        model_hyps = {"n_units":output_units,"noise":hyps['noise'],"bias":hyps['bias']}
-=======
-                train_datas.append(DataContainer(loadexpt(dataset,cells, stim_type,'train',40,0, norm_stats=norm_stats)))
-                if len(train_datas) == 1: # Simply use normalization stats from first dataset
-                    norm_stats = [train_datas[-1].stats['mean'], train_datas[-1].stats['std']]                
         n_units = [data.y.shape[-1] for data in train_datas[::2]]
         model_hyps = {"n_units":n_units,"noise":hyps['noise'],"bias":hyps['bias']}
->>>>>>> b1cbfe4f
         if "chans" in hyps:
             model_hyps['chans'] = hyps['chans']
         if "adapt_gauss" in hyps:
             model_hyps['adapt_gauss'] = hyps['adapt_gauss']
         fn_args = set(hyps['model_type'].__init__.__code__.co_varnames)
-<<<<<<< HEAD
         keys = list(model_hyps.keys())
         for k in keys:
             if k not in fn_args:
@@ -214,13 +201,6 @@
 
         # Train model and collect results
         results = train(hyps, model, train_datas)
-=======
-        for k in model_hyps.keys():
-            if k not in fn_args:
-                del model_hyps[k]
-        model = hyps['model_type'](**model_hyps)
-        results = train(hyps, model, train_datas, model_hyps)
->>>>>>> b1cbfe4f
         with open(hyps['results_file'],'a') as f:
             if hyps['exp_num'] == hyps['starting_exp_num']:
                 f.write(str(model)+'\n\n')
