--- conflicted
+++ resolved
@@ -59,7 +59,7 @@
     print(model)
     model = model.to(DEVICE)
 
-    loss_fn = hyps['lossfxn']()
+    loss_fn = globals()[hyps['lossfxn']]()
     optimizer = torch.optim.Adam(model.parameters(), lr = LR, weight_decay = LAMBDA2)
     scheduler = torch.optim.lr_scheduler.ReduceLROnPlateau(optimizer, 'min', factor = 0.2*LR)
 
@@ -225,10 +225,8 @@
         model = model_class(**model_hyps)
 
         # Make lossfxn
-        if 'lossfxn_name' in hyps:
-            hyps['lossfxn'] = globals()[hyps['lossfxn_name']]
-        else:
-            hyps['lossfxn'] = globals()["PoissonNLLLoss"]
+        if 'lossfxn' not in hyps:
+            hyps['lossfxn'] = "PoissonNLLLoss"
         
         # Train and collect results
         results = train(hyps, model, data, model_hyps)
@@ -295,14 +293,12 @@
 
     hyps = load_json(hyperparams_file)
     hyp_ranges = load_json(hyperranges_file)
-    print("Model type:", hyps['model_type'])
-    hyps['model_type'] = globals()[hyps['model_type']]
-    hps = ""
+    hyps_str = ""
     for k,v in hyps.items():
         if k not in hyp_ranges:
-            hps += "{}: {}\n".format(k,v)
+            hyps_str += "{}: {}\n".format(k,v)
     print("Hyperparameters:")
-    print(hps)
+    print(hyps_str)
     print("\nSearching over:")
     print("\n".join(["{}: {}".format(k,v) for k,v in hyp_ranges.items()]))
 
@@ -310,12 +306,6 @@
     print("You have "+str(sleep_time)+" seconds to cancel experiment name "+
                 hyps['exp_name']+" (num "+ str(hyps['starting_exp_num'])+"): ")
     time.sleep(sleep_time)
-<<<<<<< HEAD
-    print("Model type:", hyps['model_type'])
-    keys = list(hyp_ranges.keys())
-    print("Searching over:", keys)
-=======
->>>>>>> dbe9fce4
 
     keys = list(hyp_ranges.keys())
     hyper_search(hyps, hyp_ranges, keys, train, 0)
