--- conflicted
+++ resolved
@@ -182,23 +182,14 @@
     #args = parseargs()
     #train(int(args.epochs), int(args.batch), float(args.lr), float(args.l1), float(args.l2), args.shuffle, args.save)
     #train(50, 512, 1e-4, 0, .01, True, "delete_me")
-<<<<<<< HEAD
-    savebase = 'dalesBN_'
-    n_epochs = 100
-    batch_size = 512
-    shuffle = True
-    lrs = [5e-4, 1e-5, 1e-6]
-    l1s = [1e-6]
-=======
     hp = HyperParams()
     hyps = hp.hyps
-    hyps['exp_name'] = 'dalesSS'
+    hyps['exp_name'] = 'dalesBN'
     hyps['n_epochs'] = 30
     hyps['batch_size'] = 512
     hyps['shuffle'] = True
     lrs = [1e-6, 1e-7, 1e-8]
     l1s = [0]
->>>>>>> d02a4b0d
     l2s = [1e-2]
     exp_num = 0
     for lr in lrs:
