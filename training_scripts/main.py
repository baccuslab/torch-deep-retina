"""
Used as a general training script. Can give command line arguments to specify which json files to use
for hyperparameters and the ranges that those hyperparameters can take on.

$ python3 general_training.py params=hyperparams.json ranges=hyperranges.json

Defaults to hyperparams.json and hyperranges.json if no arguments are provided
"""
import sys
import os
import shutil
import time
import numpy as np
import torch
import select
<<<<<<< HEAD
from torchdeepretina.io import get_model_folders
=======
import sys #new
#sys.path.append('~/torch_baccus/torch-deep-retina/torchdeepretina' #new
SCRIPT_DIR = os.path.dirname(os.path.abspath(__file__)) #new
sys.path.append(os.path.dirname(SCRIPT_DIR)) #new
>>>>>>> 9f367b1b
from torchdeepretina.training import hyper_search
from torchdeepretina.utils import load_json
from torchdeepretina.analysis import analysis_pipeline

if __name__ == "__main__":
    hyperparams_file = "hyps/hyperparams.json"
    hyperranges_file = None
    device = 0
    if len(sys.argv) > 1:
        for i,arg in enumerate(sys.argv[1:]):
            temp = sys.argv[1].split("=")
            if len(temp) > 1:
                if "params" == temp[0]:
                    hyperparams_file = temp[1]
                elif "ranges" == temp[0]:
                    hyperranges_file = temp[1]
            else:
                if i == 0:
                    hyperparams_file = arg
                elif i == 1:
                    hyperranges_file = arg
    print()
    print("Using hyperparams file:", hyperparams_file)
    print("Using hyperranges file:", hyperranges_file)
    print()

    hyps = load_json(hyperparams_file)
    if hyperranges_file is None:
        hyp_ranges = {"lr":[hyps['lr']]}
    else:
        hyp_ranges = load_json(hyperranges_file)
    hyps_str = ""
    for k,v in hyps.items():
        if k not in hyp_ranges:
            hyps_str += "{}: {}\n".format(k,v)
    print("Hyperparameters:")
    print(hyps_str)
    print("\nSearching over:")
    print("\n".join(["{}: {}".format(k,v) for k,v in\
                                hyp_ranges.items()]))

    if "shift_labels" in hyps and hyps['shift_labels']:
        s = "{} WARNING: YOU ARE USING SHIFTED LABELS {}"
        print(s.format("!"*5))

    sleep_time = 8
    exp_dir = os.path.abspath(
        os.path.join(hyps.get("save_root", "./"), hyps["exp_name"])
    )
    if os.path.exists(exp_dir):
        dirs = get_model_folders(exp_dir)
        if len(dirs) > 0:
            s = "Overwrite last folder {}? (No/yes)".format(dirs[-1])
            print(s)
            i,_,_ = select.select([sys.stdin], [],[],sleep_time)
            if i and "y" in sys.stdin.readline().strip().lower():
                path = os.path.join(exp_dir, dirs[-1])
                shutil.rmtree(path, ignore_errors=True)
        else:
            s = "You have {} seconds to cancel experiment name {}:"
            print(s.format(sleep_time, exp_dir))
            i,_,_ = select.select([sys.stdin], [],[],sleep_time)
    else:
        s = "You have {} seconds to cancel experiment name {}:"
        print(s.format(sleep_time, exp_dir))
        i,_,_ = select.select([sys.stdin], [],[],sleep_time)
    print()

    start_time = time.time()
    hyper_search(hyps, hyp_ranges, device)
    print("Total Execution Time:", time.time() - start_time)
    print(exp_folder, "Training Complete")<|MERGE_RESOLUTION|>--- conflicted
+++ resolved
@@ -13,14 +13,11 @@
 import numpy as np
 import torch
 import select
-<<<<<<< HEAD
 from torchdeepretina.io import get_model_folders
-=======
 import sys #new
 #sys.path.append('~/torch_baccus/torch-deep-retina/torchdeepretina' #new
 SCRIPT_DIR = os.path.dirname(os.path.abspath(__file__)) #new
 sys.path.append(os.path.dirname(SCRIPT_DIR)) #new
->>>>>>> 9f367b1b
 from torchdeepretina.training import hyper_search
 from torchdeepretina.utils import load_json
 from torchdeepretina.analysis import analysis_pipeline
@@ -92,4 +89,4 @@
     start_time = time.time()
     hyper_search(hyps, hyp_ranges, device)
     print("Total Execution Time:", time.time() - start_time)
-    print(exp_folder, "Training Complete")+    print(exp_dir, "Training Complete")